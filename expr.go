package main

import (
	"container/heap"
	"errors"
	"fmt"
	"math"
	"regexp"
	"sort"
	"strconv"
	"strings"
	"time"

	"github.com/JaderDias/movingmedian"
	"github.com/datastream/holtwinters"
	pb "github.com/dgryski/carbonzipper/carbonzipperpb"
	"github.com/dgryski/go-onlinestats"
	"github.com/gogo/protobuf/proto"
	"github.com/wangjohn/quickselect"
)

// expression parser

type exprType int

const (
	etName exprType = iota
	etFunc
	etConst
	etString
)

type expr struct {
	target    string
	etype     exprType
	val       float64
	valStr    string
	args      []*expr
	argString string
}

type metricRequest struct {
	metric string
	from   int32
	until  int32
}

func (e *expr) metrics() []metricRequest {

	switch e.etype {
	case etName:
		return []metricRequest{{metric: e.target}}
	case etConst, etString:
		return nil
	case etFunc:
		var r []metricRequest
		for _, a := range e.args {
			r = append(r, a.metrics()...)
		}

		switch e.target {
		case "timeShift":
			offs, err := getIntervalArg(e, 1, -1)
			if err != nil {
				return nil
			}
			for i := range r {
				r[i].from += offs
				r[i].until += offs
			}
		case "holtWintersForecast":
			for i := range r {
				r[i].from -= 7 * 86400 // starts -7 days from where the original starts
			}
		}
		return r
	}

	return nil
}

func parseExpr(e string) (*expr, string, error) {

	// skip whitespace
	for len(e) > 1 && e[0] == ' ' {
		e = e[1:]
	}

	if len(e) == 0 {
		return nil, "", ErrMissingExpr
	}

	if '0' <= e[0] && e[0] <= '9' || e[0] == '-' || e[0] == '+' {
		val, e, err := parseConst(e)
		return &expr{val: val, etype: etConst}, e, err
	}

	if e[0] == '\'' || e[0] == '"' {
		val, e, err := parseString(e)
		return &expr{valStr: val, etype: etString}, e, err
	}

	name, e := parseName(e)

	if name == "" {
		return nil, e, ErrMissingArgument
	}

	if e != "" && e[0] == '(' {
		exp := &expr{target: name, etype: etFunc}

		argString, args, e, err := parseArgList(e)
		exp.argString = argString
		exp.args = args

		return exp, e, err
	}

	return &expr{target: name}, e, nil
}

var (
	ErrMissingExpr         = errors.New("missing expression")
	ErrMissingComma        = errors.New("missing comma")
	ErrMissingQuote        = errors.New("missing quote")
	ErrUnexpectedCharacter = errors.New("unexpected character")
)

func parseArgList(e string) (string, []*expr, string, error) {

	var args []*expr

	if e[0] != '(' {
		panic("arg list should start with paren")
	}

	argString := e[1:]

	e = e[1:]

	for {
		var arg *expr
		var err error
		arg, e, err = parseExpr(e)
		if err != nil {
			return "", nil, e, err
		}
		args = append(args, arg)

		if e == "" {
			return "", nil, "", ErrMissingComma
		}

		if e[0] == ')' {
			return argString[:len(argString)-len(e)], args, e[1:], nil
		}

		if e[0] != ',' && e[0] != ' ' {
			return "", nil, "", ErrUnexpectedCharacter
		}

		e = e[1:]
	}
}

func isNameChar(r byte) bool {
	return false ||
		'a' <= r && r <= 'z' ||
		'A' <= r && r <= 'Z' ||
		'0' <= r && r <= '9' ||
		r == '.' || r == '_' || r == '-' || r == '*' || r == '?' || r == ':' ||
		r == '[' || r == ']'
}

func isDigit(r byte) bool {
	return '0' <= r && r <= '9'
}

func parseConst(s string) (float64, string, error) {

	var i int
	// All valid characters for a floating-point constant
	// Just slurp them all in and let ParseFloat sort 'em out
	for i < len(s) && (isDigit(s[i]) || s[i] == '.' || s[i] == '+' || s[i] == '-' || s[i] == 'e' || s[i] == 'E') {
		i++
	}

	v, err := strconv.ParseFloat(s[:i], 64)
	if err != nil {
		return 0, "", err
	}

	return v, s[i:], err
}

func parseName(s string) (string, string) {

	var i int

FOR:
	for braces := 0; i < len(s); i++ {

		if isNameChar(s[i]) {
			continue
		}

		switch s[i] {
		case '{':
			braces++
		case '}':
			if braces == 0 {
				break FOR

			}
			braces--
		case ',':
			if braces == 0 {
				break FOR
			}
		default:
			break FOR
		}

	}

	if i == len(s) {
		return s, ""
	}

	return s[:i], s[i:]
}

func parseString(s string) (string, string, error) {

	if s[0] != '\'' && s[0] != '"' {
		panic("string should start with open quote")
	}

	match := s[0]

	s = s[1:]

	var i int
	for i < len(s) && s[i] != match {
		i++
	}

	if i == len(s) {
		return "", "", ErrMissingQuote

	}

	return s[:i], s[i+1:], nil
}

var (
	ErrBadType           = errors.New("bad type")
	ErrMissingArgument   = errors.New("missing argument")
	ErrMissingTimeseries = errors.New("missing time series")
)

func getStringArg(e *expr, n int) (string, error) {
	if len(e.args) <= n {
		return "", ErrMissingArgument
	}

	if e.args[n].etype != etString {
		return "", ErrBadType
	}

	return e.args[n].valStr, nil
}

func getStringArgDefault(e *expr, n int, s string) (string, error) {
	if len(e.args) <= n {
		return s, nil
	}

	if e.args[n].etype != etString {
		return "", ErrBadType
	}

	return e.args[n].valStr, nil
}

func getIntervalArg(e *expr, n int, defaultSign int) (int32, error) {
	if len(e.args) <= n {
		return 0, ErrMissingArgument
	}

	if e.args[n].etype != etString {
		return 0, ErrBadType
	}

	seconds, err := intervalString(e.args[n].valStr, defaultSign)
	if err != nil {
		return 0, ErrBadType
	}

	return seconds, nil
}

func getFloatArg(e *expr, n int) (float64, error) {
	if len(e.args) <= n {
		return 0, ErrMissingArgument
	}

	if e.args[n].etype != etConst {
		return 0, ErrBadType
	}

	return e.args[n].val, nil
}

func getFloatArgDefault(e *expr, n int, v float64) (float64, error) {
	if len(e.args) <= n {
		return v, nil
	}

	if e.args[n].etype != etConst {
		return 0, ErrBadType
	}

	return e.args[n].val, nil
}

func getIntArg(e *expr, n int) (int, error) {
	if len(e.args) <= n {
		return 0, ErrMissingArgument
	}

	if e.args[n].etype != etConst {
		return 0, ErrBadType
	}

	return int(e.args[n].val), nil
}

func getIntArgs(e *expr, n int) ([]int, error) {

	if len(e.args) <= n {
		return nil, ErrMissingArgument
	}

	var ints []int

	for i := n; i < len(e.args); i++ {
		a, err := getIntArg(e, i)
		if err != nil {
			return nil, err
		}
		ints = append(ints, a)
	}

	return ints, nil
}

func getIntArgDefault(e *expr, n int, d int) (int, error) {
	if len(e.args) <= n {
		return d, nil
	}

	if e.args[n].etype != etConst {
		return 0, ErrBadType
	}

	return int(e.args[n].val), nil
}

func getBoolArgDefault(e *expr, n int, b bool) (bool, error) {
	if len(e.args) <= n {
		return b, nil
	}

	if e.args[n].etype != etName {
		return false, ErrBadType
	}

	// names go into 'target'
	switch e.args[n].target {
	case "False", "false":
		return false, nil
	case "True", "true":
		return true, nil
	}

	return false, ErrBadType
}

func getSeriesArg(arg *expr, from, until int32, values map[metricRequest][]*metricData) ([]*metricData, error) {

	if arg.etype != etName && arg.etype != etFunc {
		return nil, ErrMissingTimeseries
	}
	a := evalExpr(arg, from, until, values)

	if len(a) == 0 {
		return nil, ErrMissingTimeseries
	}

	return a, nil
}

func getSeriesArgs(e []*expr, from, until int32, values map[metricRequest][]*metricData) ([]*metricData, error) {

	var args []*metricData

	for _, arg := range e {
		a, err := getSeriesArg(arg, from, until, values)
		if err != nil {
			return nil, err
		}
		args = append(args, a...)
	}

	if len(args) == 0 {
		return nil, ErrMissingTimeseries
	}

	return args, nil
}

func evalExpr(e *expr, from, until int32, values map[metricRequest][]*metricData) []*metricData {

	switch e.etype {
	case etName:
		return values[metricRequest{metric: e.target, from: from, until: until}]
	case etConst:
		p := metricData{FetchResponse: pb.FetchResponse{Name: proto.String(e.target), Values: []float64{e.val}}}
		return []*metricData{&p}
	}

	// evaluate the function

	// all functions have arguments -- check we do too
	if len(e.args) == 0 {
		return nil
	}

	switch e.target {
	case "absolute": // absolute(seriesList)
		return forEachSeriesDo(e, from, until, values, func(a *metricData, r *metricData) *metricData {
			for i, v := range a.Values {
				if a.IsAbsent[i] {
					r.Values[i] = 0
					r.IsAbsent[i] = true
					continue
				}
				r.Values[i] = math.Abs(v)
			}
			return r
		})

	case "alias": // alias(seriesList, newName)
		arg, err := getSeriesArg(e.args[0], from, until, values)
		if err != nil {
			return nil
		}
		alias, err := getStringArg(e, 1)
		if err != nil {
			return nil
		}

		r := *arg[0]
		r.Name = proto.String(alias)
		return []*metricData{&r}

	case "aliasByMetric": // aliasByMetric(seriesList)
		return forEachSeriesDo(e, from, until, values, func(a *metricData, r *metricData) *metricData {
			metric := extractMetric(a.GetName())
			part := strings.Split(metric, ".")
			r.Name = proto.String(part[len(part)-1])
			r.Values = a.Values
			r.IsAbsent = a.IsAbsent
			return r
		})

	case "aliasByNode": // aliasByNode(seriesList, *nodes)
		args, err := getSeriesArg(e.args[0], from, until, values)
		if err != nil {
			return nil
		}

		fields, err := getIntArgs(e, 1)
		if err != nil {
			return nil
		}

		var results []*metricData

		for _, a := range args {

			metric := extractMetric(a.GetName())
			nodes := strings.Split(metric, ".")

			var name []string
			for _, f := range fields {
				if f < 0 {
					f += len(nodes)
				}
				if f >= len(nodes) || f < 0 {
					continue
				}
				name = append(name, nodes[f])
			}

			r := *a
			r.Name = proto.String(strings.Join(name, "."))
			results = append(results, &r)
		}

		return results

	case "aliasSub": // aliasSub(seriesList, search, replace)
		args, err := getSeriesArg(e.args[0], from, until, values)
		if err != nil {
			return nil
		}

		search, err := getStringArg(e, 1)
		if err != nil {
			return nil
		}

		replace, err := getStringArg(e, 2)
		if err != nil {
			return nil
		}

		re, err := regexp.Compile(search)
		if err != nil {
			return nil
		}

		var results []*metricData

		for _, a := range args {
			metric := extractMetric(a.GetName())

			r := *a
			r.Name = proto.String(re.ReplaceAllString(metric, replace))
			results = append(results, &r)
		}

		return results

	case "asPercent": // asPercent(seriesList, total=None)
		arg, err := getSeriesArg(e.args[0], from, until, values)
		if err != nil {
			return nil
		}

		var getTotal func(i int) float64
		var formatName func(a *metricData) string

		if len(e.args) == 1 {
			getTotal = func(i int) float64 {
				var t float64
				var atLeastOne bool
				for _, a := range arg {
					if a.IsAbsent[i] {
						continue
					}
					atLeastOne = true
					t += a.Values[i]
				}
				if !atLeastOne {
					t = math.NaN()
				}

				return t
			}
			formatName = func(a *metricData) string {
				return fmt.Sprintf("asPercent(%s)", a.GetName())
			}
		} else if len(e.args) == 2 && e.args[1].etype == etConst {
			total, err := getFloatArg(e, 1)
			if err != nil {
				return nil
			}
			getTotal = func(i int) float64 { return total }
			formatName = func(a *metricData) string {
				return fmt.Sprintf("asPercent(%s,%g)", a.GetName(), total)
			}
		} else if len(e.args) == 2 && (e.args[1].etype == etName || e.args[1].etype == etFunc) {
			total, err := getSeriesArg(e.args[1], from, until, values)
			if err != nil || len(total) != 1 {
				return nil
			}
			getTotal = func(i int) float64 {
				if total[0].IsAbsent[i] {
					return math.NaN()
				}
				return total[0].Values[i]
			}
			var totalString string
			if e.args[1].etype == etName {
				totalString = e.args[1].target
			} else {
				totalString = fmt.Sprintf("%s(%s)", e.args[1].target, e.args[1].argString)
			}
			formatName = func(a *metricData) string {
				return fmt.Sprintf("asPercent(%s,%s)", a.GetName(), totalString)
			}
		} else {
			return nil
		}

		var results []*metricData

		for _, a := range arg {
			r := *a
			r.Name = proto.String(formatName(a))
			r.Values = make([]float64, len(a.Values))
			r.IsAbsent = make([]bool, len(a.Values))
			results = append(results, &r)
		}

		for i := range results[0].Values {

			total := getTotal(i)

			for j := range results {
				r := results[j]
				a := arg[j]

				if a.IsAbsent[i] || math.IsNaN(total) || total == 0 {
					r.Values[i] = 0
					r.IsAbsent[i] = true
					continue
				}

				r.Values[i] = (a.Values[i] / total) * 100
			}
		}
		return results

	case "avg", "averageSeries": // averageSeries(*seriesLists)
		args, err := getSeriesArgs(e.args, from, until, values)
		if err != nil {
			return nil
		}

		e.target = "averageSeries"
		return aggregateSeries(e, args, func(values []float64) float64 {
			sum := 0.0
			for _, value := range values {
				sum += value
			}
			return sum / float64(len(values))
		})

	case "averageSeriesWithWildcards": // averageSeriesWithWildcards(seriesLIst, *position)
		/* TODO(dgryski): make sure the arrays are all the same 'size'
		   (duplicated from sumSeriesWithWildcards because of similar logic but aggregation) */
		args, err := getSeriesArg(e.args[0], from, until, values)
		if err != nil {
			return nil
		}

		fields, err := getIntArgs(e, 1)
		if err != nil {
			return nil
		}

		var results []*metricData

		groups := make(map[string][]*metricData)

		for _, a := range args {
			metric := extractMetric(a.GetName())
			nodes := strings.Split(metric, ".")
			var s []string
			// Yes, this is O(n^2), but len(nodes) < 10 and len(fields) < 3
			// Iterating an int slice is faster than a map for n ~ 30
			// http://www.antoine.im/posts/someone_is_wrong_on_the_internet
			for i, n := range nodes {
				if !contains(fields, i) {
					s = append(s, n)
				}
			}

			node := strings.Join(s, ".")

			groups[node] = append(groups[node], a)
		}

		for series, args := range groups {
			r := *args[0]
			r.Name = proto.String(fmt.Sprintf("averageSeriesWithWildcards(%s)", series))
			r.Values = make([]float64, len(args[0].Values))
			r.IsAbsent = make([]bool, len(args[0].Values))

			length := make([]float64, len(args[0].Values))
			atLeastOne := make([]bool, len(args[0].Values))
			for _, arg := range args {
				for i, v := range arg.Values {
					if arg.IsAbsent[i] {
						continue
					}
					atLeastOne[i] = true
					length[i] += 1
					r.Values[i] += v
				}
			}

			for i, v := range atLeastOne {
				if v {
					r.Values[i] = r.Values[i] / length[i]
				} else {
					r.IsAbsent[i] = true
				}
			}

			results = append(results, &r)
		}
		return results

	case "averageAbove", "averageBelow", "currentAbove", "currentBelow", "maximumAbove", "maximumBelow", "minimumAbove", "minimumBelow": // averageAbove(seriesList, n), averageBelow(seriesList, n), currentAbove(seriesList, n), currentBelow(seriesList, n), maximumAbove(seriesList, n), maximumBelow(seriesList, n), minimumAbove(seriesList, n), minimumBelow
		args, err := getSeriesArg(e.args[0], from, until, values)
		if err != nil {
			return nil
		}

		n, err := getFloatArg(e, 1)
		if err != nil {
			return nil
		}

		index := strings.IndexAny(e.target, "AB")
		isAbove := e.target[index:] == "Above"
		isInclusive := true
		var compute func([]float64, []bool) float64
		switch e.target[0:index] {
		case "average":
			compute = avgValue
		case "current":
			compute = currentValue
		case "maximum":
			compute = maxValue
			isInclusive = false
		case "minimum":
			compute = minValue
			isInclusive = false
		}
		var results []*metricData
		for _, a := range args {
			value := compute(a.Values, a.IsAbsent)
			if isAbove {
				if isInclusive {
					if value >= n {
						results = append(results, a)
					}
				} else {
					if value > n {
						results = append(results, a)
					}
				}
			} else {
				if value <= n {
					results = append(results, a)
				}
			}
		}

		return results

	case "derivative": // derivative(seriesList)
		return forEachSeriesDo(e, from, until, values, func(a *metricData, r *metricData) *metricData {
			prev := a.Values[0]
			for i, v := range a.Values {
				if i == 0 || a.IsAbsent[i] {
					r.IsAbsent[i] = true
					continue
				}

				r.Values[i] = v - prev
				prev = v
			}
			return r
		})

	case "diffSeries": // diffSeries(*seriesLists)
		if len(e.args) < 2 {
			return nil
		}

		minuend, err := getSeriesArg(e.args[0], from, until, values)
		if err != nil {
			return nil
		}

		subtrahends, err := getSeriesArgs(e.args[1:], from, until, values)
		if err != nil {
			return nil
		}

		// FIXME: need more error checking on minuend, subtrahends here
		r := *minuend[0]
		r.Name = proto.String(fmt.Sprintf("diffSeries(%s)", e.argString))
		r.Values = make([]float64, len(minuend[0].Values))
		r.IsAbsent = make([]bool, len(minuend[0].Values))

		for i, v := range minuend[0].Values {

			if minuend[0].IsAbsent[i] {
				r.IsAbsent[i] = true
				continue
			}

			var sub float64
			for _, s := range subtrahends {
				if s.IsAbsent[i] {
					continue
				}
				sub += s.Values[i]
			}

			r.Values[i] = v - sub
		}
		return []*metricData{&r}

	case "divideSeries": // divideSeries(dividendSeriesList, divisorSeriesList)
		if len(e.args) != 2 {
			return nil
		}

		numerator, err := getSeriesArg(e.args[0], from, until, values)
		if err != nil {
			return nil
		}

		denominator, err := getSeriesArg(e.args[1], from, until, values)
		if err != nil {
			return nil
		}

		if len(numerator) != 1 || len(denominator) != 1 {
			return nil
		}

		if numerator[0].GetStepTime() != denominator[0].GetStepTime() || len(numerator[0].Values) != len(denominator[0].Values) {
			return nil
		}

		r := *numerator[0]
		r.Name = proto.String(fmt.Sprintf("divideSeries(%s)", e.argString))
		r.Values = make([]float64, len(numerator[0].Values))
		r.IsAbsent = make([]bool, len(numerator[0].Values))

		for i, v := range numerator[0].Values {

			if numerator[0].IsAbsent[i] || denominator[0].IsAbsent[i] || denominator[0].Values[i] == 0 {
				r.IsAbsent[i] = true
				continue
			}

			r.Values[i] = v / denominator[0].Values[i]
		}
		return []*metricData{&r}

	case "multiplySeries": // multiplySeries(factorsSeriesList)
		firstFactor, err := getSeriesArg(e.args[0], from, until, values)
		if err != nil || len(firstFactor) != 1 {
			return nil
		}

		r := *firstFactor[0]
		r.Name = proto.String(fmt.Sprintf("multiplySeries(%s)", e.argString))

		for j := 1; j < len(e.args); j++ {
			otherFactor, err := getSeriesArg(e.args[j], from, until, values)
			if err != nil || len(otherFactor) != 1 {
				return nil
			}

			if r.GetStepTime() != otherFactor[0].GetStepTime() || len(r.Values) != len(otherFactor[0].Values) {
				return nil
			}

			for i, v := range r.Values {
				if r.IsAbsent[i] || otherFactor[0].IsAbsent[i] {
					r.IsAbsent[i] = true
					r.Values[i] = math.NaN()
					continue
				}

				r.Values[i] = v * otherFactor[0].Values[i]
			}
		}

		return []*metricData{&r}

	case "exclude": // exclude(seriesList, pattern)
		arg, err := getSeriesArg(e.args[0], from, until, values)
		if err != nil {
			return nil
		}

		pat, err := getStringArg(e, 1)
		if err != nil {
			return nil
		}

		patre, err := regexp.Compile(pat)
		if err != nil {
			return nil
		}

		var results []*metricData

		for _, a := range arg {
			if !patre.MatchString(a.GetName()) {
				results = append(results, a)
			}
		}

		return results

	case "grep": // grep(seriesList, pattern)
		arg, err := getSeriesArg(e.args[0], from, until, values)
		if err != nil {
			return nil
		}

		pat, err := getStringArg(e, 1)
		if err != nil {
			return nil
		}

		patre, err := regexp.Compile(pat)
		if err != nil {
			return nil
		}

		var results []*metricData

		for _, a := range arg {
			if patre.MatchString(a.GetName()) {
				results = append(results, a)
			}
		}

		return results

	case "group": // group(*seriesLists)
		args, err := getSeriesArgs(e.args, from, until, values)
		if err != nil {
			return nil
		}

		return args

	case "groupByNode": // groupByNode(seriesList, nodeNum, callback)
		args, err := getSeriesArg(e.args[0], from, until, values)
		if err != nil {
			return nil
		}

		field, err := getIntArg(e, 1)
		if err != nil {
			return nil
		}

		callback, err := getStringArg(e, 2)
		if err != nil {
			return nil
		}

		var results []*metricData

		groups := make(map[string][]*metricData)

		for _, a := range args {

			metric := extractMetric(a.GetName())
			nodes := strings.Split(metric, ".")
			node := nodes[field]

			groups[node] = append(groups[node], a)
		}

		for k, v := range groups {

			// create a stub context to evaluate the callback in
			nexpr, _, err := parseExpr(fmt.Sprintf("%s(%s)", callback, k))
			if err != nil {
				return nil
			}

			nvalues := map[metricRequest][]*metricData{
				metricRequest{k, from, until}: v,
			}

			r := evalExpr(nexpr, from, until, nvalues)
			if r != nil {
				results = append(results, r...)
			}
		}

		return results

	case "isNonNull", "isNotNull": // isNonNull(seriesList), isNotNull(seriesList)

		e.target = "isNonNull"

		return forEachSeriesDo(e, from, until, values, func(a *metricData, r *metricData) *metricData {
			for i := range a.Values {
				r.IsAbsent[i] = false
				if a.IsAbsent[i] {
					r.Values[i] = 0
				} else {
					r.Values[i] = 1
				}

			}
			return r
		})

	case "lowestAverage", "lowestCurrent": // lowestAverage(seriesList, n) , lowestCurrent(seriesList, n)

		arg, err := getSeriesArg(e.args[0], from, until, values)
		if err != nil {
			return nil
		}
		n, err := getIntArg(e, 1)
		if err != nil {
			return nil
		}
		var results []*metricData

		// we have fewer arguments than we want result series
		if len(arg) < n {
			return arg
		}

		var mh metricHeap

		var compute func([]float64, []bool) float64

		switch e.target {
		case "lowestAverage":
			compute = avgValue
		case "lowestCurrent":
			compute = currentValue
		}

		for i, a := range arg {
			m := compute(a.Values, a.IsAbsent)
			heap.Push(&mh, metricHeapElement{idx: i, val: m})
		}

		results = make([]*metricData, n)

		// results should be ordered ascending
		for i := 0; i < n; i++ {
			v := heap.Pop(&mh).(metricHeapElement)
			results[i] = arg[v.idx]
		}

		return results

	case "highestAverage", "highestCurrent", "highestMax": // highestAverage(seriesList, n) , highestCurrent(seriesList, n), highestMax(seriesList, n)

		arg, err := getSeriesArg(e.args[0], from, until, values)
		if err != nil {
			return nil
		}
		n, err := getIntArg(e, 1)
		if err != nil {
			return nil
		}
		var results []*metricData

		// we have fewer arguments than we want result series
		if len(arg) < n {
			return arg
		}

		var mh metricHeap

		var compute func([]float64, []bool) float64

		switch e.target {
		case "highestMax":
			compute = maxValue
		case "highestAverage":
			compute = avgValue
		case "highestCurrent":
			compute = currentValue
		}

		for i, a := range arg {
			m := compute(a.Values, a.IsAbsent)
			if math.IsNaN(m) {
				continue
			}

			if len(mh) < n {
				heap.Push(&mh, metricHeapElement{idx: i, val: m})
				continue
			}
			// m is bigger than smallest max found so far
			if mh[0].val < m {
				mh[0].val = m
				mh[0].idx = i
				heap.Fix(&mh, 0)
			}
		}

		results = make([]*metricData, n)

		// results should be ordered ascending
		for len(mh) > 0 {
			v := heap.Pop(&mh).(metricHeapElement)
			results[len(mh)] = arg[v.idx]
		}

		return results

	case "hitcount": // hitcount(seriesList, intervalString, alignToInterval=False)
		// TODO(dgryski): make sure the arrays are all the same 'size'
		args, err := getSeriesArg(e.args[0], from, until, values)
		if err != nil {
			return nil
		}

		bucketSize, err := getIntervalArg(e, 1, 1)
		if err != nil {
			return nil
		}

		alignToInterval, err := getBoolArgDefault(e, 2, false)
		if err != nil {
			return nil
		}

		start := args[0].GetStartTime()
		stop := args[0].GetStopTime()
		if alignToInterval {
			start = alignStartToInterval(start, stop, bucketSize)
		}

		buckets := getBuckets(start, stop, bucketSize)
		results := make([]*metricData, 0, len(args))
		for _, arg := range args {

			var name string
			switch len(e.args) {
			case 2:
				name = fmt.Sprintf("hitcount(%s,'%s')", arg.GetName(), e.args[1].valStr)
			case 3:
				name = fmt.Sprintf("hitcount(%s,'%s',%s)", arg.GetName(), e.args[1].valStr, e.args[2].target)
			}

			r := metricData{FetchResponse: pb.FetchResponse{
				Name:      proto.String(name),
				Values:    make([]float64, buckets, buckets+1),
				IsAbsent:  make([]bool, buckets, buckets+1),
				StepTime:  proto.Int32(bucketSize),
				StartTime: proto.Int32(start),
				StopTime:  proto.Int32(stop),
			}}

			bucketEnd := start + bucketSize
			t := arg.GetStartTime()
			ridx := 0
			var count float64
			bucketItems := 0
			for i, v := range arg.Values {
				bucketItems++
				if !arg.IsAbsent[i] {
					if math.IsNaN(count) {
						count = 0
					}

					count += v * float64(arg.GetStepTime())
				}

				t += arg.GetStepTime()

				if t >= stop {
					break
				}

				if t >= bucketEnd {
					if math.IsNaN(count) {
						r.Values[ridx] = 0
						r.IsAbsent[ridx] = true
					} else {
						r.Values[ridx] = count
					}

					ridx++
					bucketEnd += bucketSize
					count = math.NaN()
					bucketItems = 0
				}
			}

			// remaining values
			if bucketItems > 0 {
				if math.IsNaN(count) {
					r.Values[ridx] = 0
					r.IsAbsent[ridx] = true
				} else {
					r.Values[ridx] = count
				}
			}

			results = append(results, &r)
		}
		return results
	case "integral": // integral(seriesList)
		return forEachSeriesDo(e, from, until, values, func(a *metricData, r *metricData) *metricData {
			current := 0.0
			for i, v := range a.Values {
				if a.IsAbsent[i] || v == 0 {
					r.Values[i] = 0
					r.IsAbsent[i] = true
					continue
				}
				current += v
				r.Values[i] = current
			}
			return r
		})

	case "invert": // invert(seriesList)
		return forEachSeriesDo(e, from, until, values, func(a *metricData, r *metricData) *metricData {
			for i, v := range a.Values {
				if a.IsAbsent[i] || v == 0 {
					r.Values[i] = 0
					r.IsAbsent[i] = true
					continue
				}
				r.Values[i] = 1 / v
			}
			return r
		})

	case "keepLastValue": // keepLastValue(seriesList, limit=inf)
		arg, err := getSeriesArg(e.args[0], from, until, values)
		if err != nil {
			return nil
		}
		keep, err := getIntArgDefault(e, 1, -1)
		if err != nil {
			return nil
		}
		var results []*metricData

		for _, a := range arg {
			var name string
			if len(e.args) == 1 {
				name = fmt.Sprintf("keepLastValue(%s)", a.GetName())
			} else {
				name = fmt.Sprintf("keepLastValue(%s,%d)", a.GetName(), keep)
			}

			r := *a
			r.Name = proto.String(name)
			r.Values = make([]float64, len(a.Values))
			r.IsAbsent = make([]bool, len(a.Values))

			prev := math.NaN()
			missing := 0

			for i, v := range a.Values {
				if a.IsAbsent[i] {

					if (keep < 0 || missing < keep) && !math.IsNaN(prev) {
						r.Values[i] = prev
						missing++
					} else {
						r.IsAbsent[i] = true
					}

					continue
				}
				missing = 0
				prev = v
				r.Values[i] = v
			}
			results = append(results, &r)
		}
		return results

	case "changed": // changed(SeriesList)
		args, err := getSeriesArg(e.args[0], from, until, values)
		if err != nil {
			return nil
		}

		var result []*metricData
		for _, a := range args {
			r := *a
			r.Name = proto.String(fmt.Sprintf("%s(%s)", e.target, a.GetName()))
			r.Values = make([]float64, len(a.Values))
			r.IsAbsent = make([]bool, len(a.Values))

			prev := math.NaN()
			for i, v := range a.Values {
				if math.IsNaN(prev) {
					prev = v
					r.Values[i] = 0
				} else if !math.IsNaN(v) && prev != v {
					r.Values[i] = 1
					prev = v
				} else {
					r.Values[i] = 0
				}
			}
			result = append(result, &r)
		}
		return result

	case "kolmogorovSmirnovTest2", "ksTest2": // ksTest2(series, series, points|"interval")
		arg1, err := getSeriesArg(e.args[0], from, until, values)
		if err != nil {
			return nil
		}

		arg2, err := getSeriesArg(e.args[1], from, until, values)
		if err != nil {
			return nil
		}

		if len(arg1) != 1 || len(arg2) != 1 {
			// no wildcards allowed
			return nil
		}

		a1 := arg1[0]
		a2 := arg2[0]

		windowSize, err := getIntArg(e, 2)
		if err != nil {
			return nil
		}

		w1 := &Windowed{data: make([]float64, windowSize)}
		w2 := &Windowed{data: make([]float64, windowSize)}

		r := *a1
		r.Name = proto.String(fmt.Sprintf("kolmogorovSmirnovTest2(%s,%s,%d)", a1.GetName(), a2.GetName(), windowSize))
		r.Values = make([]float64, len(a1.Values))
		r.IsAbsent = make([]bool, len(a1.Values))
		r.StartTime = proto.Int32(from)
		r.StopTime = proto.Int32(until)

		d1 := make([]float64, windowSize)
		d2 := make([]float64, windowSize)

		for i, v1 := range a1.Values {
			v2 := a2.Values[i]
			if a1.IsAbsent[i] || a2.IsAbsent[i] {
				// make sure missing values are ignored
				v1 = math.NaN()
				v2 = math.NaN()
			}
			w1.Push(v1)
			w2.Push(v2)

			if i >= windowSize {
				// need a copy here because KS is destructive
				copy(d1, w1.data)
				copy(d2, w2.data)
				r.Values[i] = onlinestats.KS(d1, d2)
			} else {
				r.Values[i] = 0
				r.IsAbsent[i] = true
			}
		}
		return []*metricData{&r}

	case "limit": // limit(seriesList, n)
		arg, err := getSeriesArg(e.args[0], from, until, values)
		if err != nil {
			return nil
		}

		limit, err := getIntArg(e, 1) // get limit
		if err != nil {
			return nil
		}

		if limit >= len(arg) {
			return arg
		}

		return arg[:limit]

	case "logarithm", "log": // logarithm(seriesList, base=10)
		arg, err := getSeriesArg(e.args[0], from, until, values)
		if err != nil {
			return nil
		}
		base, err := getIntArgDefault(e, 1, 10)
		if err != nil {
			return nil
		}
		baseLog := math.Log(float64(base))

		var results []*metricData

		for _, a := range arg {

			var name string
			if len(e.args) == 1 {
				name = fmt.Sprintf("logarithm(%s)", a.GetName())
			} else {
				name = fmt.Sprintf("logarithm(%s,%d)", a.GetName(), base)
			}

			r := *a
			r.Name = proto.String(name)
			r.Values = make([]float64, len(a.Values))
			r.IsAbsent = make([]bool, len(a.Values))

			for i, v := range a.Values {
				if a.IsAbsent[i] {
					r.Values[i] = 0
					r.IsAbsent[i] = true
					continue
				}
				r.Values[i] = math.Log(v) / baseLog
			}
			results = append(results, &r)
		}
		return results

	case "maxSeries": // maxSeries(*seriesLists)
		args, err := getSeriesArgs(e.args, from, until, values)
		if err != nil {
			return nil
		}

		return aggregateSeries(e, args, func(values []float64) float64 {
			max := math.Inf(-1)
			for _, value := range values {
				if value > max {
					max = value
				}
			}
			return max
		})

	case "minSeries": // minSeries(*seriesLists)
		args, err := getSeriesArgs(e.args, from, until, values)
		if err != nil {
			return nil
		}

		return aggregateSeries(e, args, func(values []float64) float64 {
			min := math.Inf(1)
			for _, value := range values {
				if value < min {
					min = value
				}
			}
			return min
		})

	case "mostDeviant": // mostDeviant(n, seriesList)
		n, err := getIntArg(e, 0)
		if err != nil {
			return nil
		}

		args, err := getSeriesArg(e.args[1], from, until, values)
		if err != nil {
			return nil
		}

		var mh metricHeap

		for index, arg := range args {
			variance := varianceValue(arg.Values, arg.IsAbsent)
			if math.IsNaN(variance) {
				continue
			}

			if len(mh) < n {
				heap.Push(&mh, metricHeapElement{idx: index, val: variance})
				continue
			}

			if variance > mh[0].val {
				mh[0].idx = index
				mh[0].val = variance
				heap.Fix(&mh, 0)
			}
		}

		results := make([]*metricData, n)

		for len(mh) > 0 {
			v := heap.Pop(&mh).(metricHeapElement)
			results[len(mh)] = args[v.idx]
		}

		return results

	case "movingAverage": // movingAverage(seriesList, windowSize)
		var n int
		var err error

		var scaleByStep bool

		switch e.args[1].etype {
		case etConst:
			n, err = getIntArg(e, 1)
		case etString:
			var n32 int32
			n32, err = getIntervalArg(e, 1, 1)
			n = int(n32)
			scaleByStep = true
		default:
			err = ErrBadType
		}
		if err != nil {
			return nil
		}

		windowSize := n

		arg, err := getSeriesArg(e.args[0], from, until, values)
		if err != nil {
			return nil
		}

		if scaleByStep {
			windowSize /= int(arg[0].GetStepTime())
		}

		var result []*metricData

		for _, a := range arg {
			w := &Windowed{data: make([]float64, windowSize)}

			r := *a
			r.Name = proto.String(fmt.Sprintf("movingAverage(%s,%d)", a.GetName(), windowSize))
			r.Values = make([]float64, len(a.Values))
			r.IsAbsent = make([]bool, len(a.Values))
			r.StartTime = proto.Int32(from)
			r.StopTime = proto.Int32(until)

			for i, v := range a.Values {
				if a.IsAbsent[i] {
					// make sure missing values are ignored
					v = math.NaN()
				}
				r.Values[i] = w.Mean()
				w.Push(v)
				if i < windowSize || math.IsNaN(r.Values[i]) {
					r.Values[i] = 0
					r.IsAbsent[i] = true
				}
			}
			result = append(result, &r)
		}
		return result

	case "movingMedian": // movingMedian(seriesList, windowSize)
		var n int
		var err error

		var scaleByStep bool

		switch e.args[1].etype {
		case etConst:
			n, err = getIntArg(e, 1)
		case etString:
			var n32 int32
			n32, err = getIntervalArg(e, 1, 1)
			n = int(n32)
			scaleByStep = true
		default:
			err = ErrBadType
		}
		if err != nil {
			return nil
		}

		windowSize := n

		arg, err := getSeriesArg(e.args[0], from, until, values)
		if err != nil {
			return nil
		}

		if scaleByStep {
			windowSize /= int(arg[0].GetStepTime())
		}

		var result []*metricData

		for _, a := range arg {
			r := *a
			r.Name = proto.String(fmt.Sprintf("movingMedian(%s,%d)", a.GetName(), windowSize))
			r.Values = make([]float64, len(a.Values))
			r.IsAbsent = make([]bool, len(a.Values))
			r.StartTime = proto.Int32(from)
			r.StopTime = proto.Int32(until)

			data := movingmedian.NewMovingMedian(windowSize)

			for i, v := range a.Values {
				r.Values[i] = math.NaN()
				if a.IsAbsent[i] {
					data.Push(math.NaN())
				} else {
					data.Push(v)
				}
				if i >= (windowSize - 1) {
					r.Values[i] = data.Median()
				}
				if math.IsNaN(r.Values[i]) {
					r.IsAbsent[i] = true
				}
			}
			result = append(result, &r)
		}
		return result

	case "nonNegativeDerivative": // nonNegativeDerivative(seriesList, maxValue=None)
		args, err := getSeriesArg(e.args[0], from, until, values)
		if err != nil {
			return nil
		}

		maxValue, err := getFloatArgDefault(e, 1, math.NaN())
		if err != nil {
			return nil
		}

		var result []*metricData
		for _, a := range args {
			var name string
			if len(e.args) == 1 {
				name = fmt.Sprintf("nonNegativeDerivative(%s)", a.GetName())
			} else {
				name = fmt.Sprintf("nonNegativeDerivative(%s,%g)", a.GetName(), maxValue)
			}

			r := *a
			r.Name = proto.String(name)
			r.Values = make([]float64, len(a.Values))
			r.IsAbsent = make([]bool, len(a.Values))

			prev := a.Values[0]
			for i, v := range a.Values {
				if i == 0 || a.IsAbsent[i] || a.IsAbsent[i-1] {
					r.IsAbsent[i] = true
					prev = v
					continue
				}
				diff := v - prev
				if diff >= 0 {
					r.Values[i] = diff
				} else if !math.IsNaN(maxValue) && maxValue >= v {
					r.Values[i] = ((maxValue - prev) + v + 1)
				} else {
					r.Values[i] = 0
					r.IsAbsent[i] = true
				}
				prev = v
			}
			result = append(result, &r)
		}
		return result

	case "perSecond": // perSecond(seriesList, maxValue=None)
		args, err := getSeriesArg(e.args[0], from, until, values)
		if err != nil {
			return nil
		}

		maxValue, err := getFloatArgDefault(e, 1, math.NaN())
		if err != nil {
			return nil
		}

		var result []*metricData
		for _, a := range args {
<<<<<<< HEAD
			var name string
			if len(e.args) == 1 {
				name = fmt.Sprintf("perSecond(%s)", a.GetName())
			} else {
				name = fmt.Sprintf("perSecond(%s,%g)", a.GetName(), maxValue)
			}

			r := *a
			r.Name = proto.String(name)
=======
			r := *a
			if len(e.args) == 1 {
				r.Name = proto.String(fmt.Sprintf("%s(%s)", e.target, a.GetName()))
			} else {
				r.Name = proto.String(fmt.Sprintf("%s(%s,%g)", e.target, a.GetName(), maxValue))
			}
>>>>>>> 284b5c5b
			r.Values = make([]float64, len(a.Values))
			r.IsAbsent = make([]bool, len(a.Values))

			prev := a.Values[0]
<<<<<<< HEAD
			step := float64(*a.StepTime)
=======
>>>>>>> 284b5c5b
			for i, v := range a.Values {
				if i == 0 || a.IsAbsent[i] || a.IsAbsent[i-1] {
					r.IsAbsent[i] = true
					prev = v
					continue
				}
				diff := v - prev
				if diff >= 0 {
<<<<<<< HEAD
					r.Values[i] = diff / step
				} else if !math.IsNaN(maxValue) && maxValue >= v {
					r.Values[i] = ((maxValue - prev) + v + 1) / step
=======
					r.Values[i] = diff / float64(a.GetStepTime())
				} else if !math.IsNaN(maxValue) && maxValue >= v {
					r.Values[i] = ((maxValue - prev) + v + 1/float64(a.GetStepTime()))
>>>>>>> 284b5c5b
				} else {
					r.Values[i] = 0
					r.IsAbsent[i] = true
				}
				prev = v
			}
			result = append(result, &r)
		}
		return result

	case "nPercentile": // nPercentile(seriesList, n)
		arg, err := getSeriesArg(e.args[0], from, until, values)
		if err != nil {
			return nil
		}
		percent, err := getFloatArg(e, 1)
		if err != nil {
			return nil
		}

		var results []*metricData
		for _, a := range arg {
			r := *a
			r.Name = proto.String(fmt.Sprintf("nPercentile(%s,%g)", a.GetName(), percent))
			r.Values = make([]float64, len(a.Values))
			r.IsAbsent = make([]bool, len(a.Values))

			var values []float64
			for i, v := range a.IsAbsent {
				if !v {
					values = append(values, a.Values[i])
				}
			}

			value := percentile(values, percent, true)
			for i := range r.Values {
				r.Values[i] = value
			}

			results = append(results, &r)
		}
		return results

	case "pearson": // pearson(series, series, windowSize)
		arg1, err := getSeriesArg(e.args[0], from, until, values)
		if err != nil {
			return nil
		}

		arg2, err := getSeriesArg(e.args[1], from, until, values)
		if err != nil {
			return nil
		}

		if len(arg1) != 1 || len(arg2) != 1 {
			// must be single series
			return nil
		}

		a1 := arg1[0]
		a2 := arg2[0]

		windowSize, err := getIntArg(e, 2)
		if err != nil {
			return nil
		}

		w1 := &Windowed{data: make([]float64, windowSize)}
		w2 := &Windowed{data: make([]float64, windowSize)}

		r := *a1
		r.Name = proto.String(fmt.Sprintf("pearson(%s,%s,%d)", a1.GetName(), a2.GetName(), windowSize))
		r.Values = make([]float64, len(a1.Values))
		r.IsAbsent = make([]bool, len(a1.Values))
		r.StartTime = proto.Int32(from)
		r.StopTime = proto.Int32(until)

		for i, v1 := range a1.Values {
			v2 := a2.Values[i]
			if a1.IsAbsent[i] || a2.IsAbsent[i] {
				// ignore if either is missing
				v1 = math.NaN()
				v2 = math.NaN()
			}
			w1.Push(v1)
			w2.Push(v2)
			if i >= windowSize-1 {
				r.Values[i] = onlinestats.Pearson(w1.data, w2.data)
			} else {
				r.Values[i] = 0
				r.IsAbsent[i] = true
			}
		}

		return []*metricData{&r}

	case "pearsonClosest": // pearsonClosest(series, seriesList, n, direction=abs)
		ref, err := getSeriesArg(e.args[0], from, until, values)
		if err != nil {
			return nil
		}
		if len(ref) != 1 {
			// TODO(nnuss) error("First argument must be single reference series")
			return nil
		}

		compare, err := getSeriesArg(e.args[1], from, until, values)
		if err != nil {
			return nil
		}

		n, err := getIntArg(e, 2)
		if err != nil {
			return nil
		}

		direction, err := getStringArgDefault(e, 3, "abs")
		if err != nil && len(e.args) > 3 {
			return nil
		}
		if direction != "pos" && direction != "neg" && direction != "abs" {
			// TODO(nnuss) error("pearsonClosest( _ , _ , direction=abs ) : direction must be one of { 'pos', 'neg', 'abs' }")
			return nil
		}

		// NOTE: if direction == "abs" && len(compare) <= n : we'll still do the work to rank them

		for i, v := range ref[0].IsAbsent {
			if v == true {
				ref[0].Values[i] = math.NaN()
			}
		}

		var mh metricHeap

		for index, a := range compare {
			if len(ref[0].Values) != len(a.Values) {
				// Pearson will panic if arrays are not equal length; skip
				continue
			}
			for i, v := range a.IsAbsent {
				if v == true {
					a.Values[i] = math.NaN()
				}
			}
			value := onlinestats.Pearson(ref[0].Values, a.Values)
			// Standardize the value so sort ASC will have strongest correlation first
			switch {
			case math.IsNaN(value):
				// special case of at least one series containing all zeros which leads to div-by-zero in Pearson
				continue
			case direction == "abs":
				value = math.Abs(value) * -1
			case direction == "pos" && value >= 0:
				value = value * -1
			case direction == "neg" && value <= 0:
			default:
				continue
			}
			heap.Push(&mh, metricHeapElement{idx: index, val: value})
		}

		results := make([]*metricData, n)
		for len(mh) > 0 {
			v := heap.Pop(&mh).(metricHeapElement)
			results[len(results)-1] = compare[v.idx]
			if len(mh) == n {
				break
			}
		}

		return results

	case "offset": // offset(seriesList,factor)
		arg, err := getSeriesArg(e.args[0], from, until, values)
		if err != nil {
			return nil
		}
		factor, err := getFloatArg(e, 1)
		if err != nil {
			return nil
		}
		var results []*metricData

		for _, a := range arg {
			r := *a
			r.Name = proto.String(fmt.Sprintf("offset(%s,%g)", a.GetName(), factor))
			r.Values = make([]float64, len(a.Values))
			r.IsAbsent = make([]bool, len(a.Values))

			for i, v := range a.Values {
				if a.IsAbsent[i] {
					r.Values[i] = 0
					r.IsAbsent[i] = true
					continue
				}
				r.Values[i] = v + factor
			}
			results = append(results, &r)
		}
		return results

	case "offsetToZero": // offsetToZero(seriesList)
		return forEachSeriesDo(e, from, until, values, func(a *metricData, r *metricData) *metricData {
			minimum := math.Inf(1)
			for i, v := range a.Values {
				if !a.IsAbsent[i] && v < minimum {
					minimum = v
				}
			}
			for i, v := range a.Values {
				if a.IsAbsent[i] {
					r.Values[i] = 0
					r.IsAbsent[i] = true
					continue
				}
				r.Values[i] = v - minimum
			}
			return r
		})

	case "scale": // scale(seriesList, factor)
		arg, err := getSeriesArg(e.args[0], from, until, values)
		if err != nil {
			return nil
		}
		scale, err := getFloatArg(e, 1)
		if err != nil {
			return nil
		}
		var results []*metricData

		for _, a := range arg {
			r := *a
			r.Name = proto.String(fmt.Sprintf("scale(%s,%g)", a.GetName(), scale))
			r.Values = make([]float64, len(a.Values))
			r.IsAbsent = make([]bool, len(a.Values))

			for i, v := range a.Values {
				if a.IsAbsent[i] {
					r.Values[i] = 0
					r.IsAbsent[i] = true
					continue
				}
				r.Values[i] = v * scale
			}
			results = append(results, &r)
		}
		return results

	case "scaleToSeconds": // scaleToSeconds(seriesList, seconds)
		arg, err := getSeriesArg(e.args[0], from, until, values)
		if err != nil {
			return nil
		}
		seconds, err := getFloatArg(e, 1)
		if err != nil {
			return nil
		}

		var results []*metricData

		for _, a := range arg {
			r := *a
			r.Name = proto.String(fmt.Sprintf("scaleToSeconds(%s,%d)", a.GetName(), int(seconds)))
			r.Values = make([]float64, len(a.Values))
			r.IsAbsent = make([]bool, len(a.Values))

			factor := seconds / float64(a.GetStepTime())

			for i, v := range a.Values {
				if a.IsAbsent[i] {
					r.Values[i] = 0
					r.IsAbsent[i] = true
					continue
				}
				r.Values[i] = v * factor
			}
			results = append(results, &r)
		}
		return results

	case "pow": // pow(seriesList,factor)
		arg, err := getSeriesArg(e.args[0], from, until, values)
		if err != nil {
			return nil
		}
		factor, err := getFloatArg(e, 1)
		if err != nil {
			return nil
		}
		var results []*metricData

		for _, a := range arg {
			r := *a
			r.Name = proto.String(fmt.Sprintf("pow(%s,%g)", a.GetName(), factor))
			r.Values = make([]float64, len(a.Values))
			r.IsAbsent = make([]bool, len(a.Values))

			for i, v := range a.Values {
				if a.IsAbsent[i] {
					r.Values[i] = 0
					r.IsAbsent[i] = true
					continue
				}
				r.Values[i] = math.Pow(v, factor)
			}
			results = append(results, &r)
		}
		return results

	case "sortByMaxima", "sortByMinima", "sortByTotal": // sortByMaxima(seriesList), sortByMinima(seriesList), sortByTotal(seriesList)
		arg, err := getSeriesArg(e.args[0], from, until, values)
		if err != nil {
			return nil
		}

		vals := make([]float64, len(arg))

		for i, a := range arg {
			switch e.target {
			case "sortByTotal":
				vals[i] = summarizeValues("sum", a.GetValues())
			case "sortByMaxima":
				vals[i] = summarizeValues("max", a.GetValues())
			case "sortByMinima":
				vals[i] = 1 / summarizeValues("min", a.GetValues())
			}
		}

		sort.Sort(byVals{vals: vals, series: arg})

		return arg

	case "sortByName": // sortByName(seriesList)
		arg, err := getSeriesArg(e.args[0], from, until, values)
		if err != nil {
			return nil
		}

		sort.Sort(ByName(arg))

		return arg

	case "stdev", "stddev": // stdev(seriesList, points, missingThreshold=0.1)
		arg, err := getSeriesArg(e.args[0], from, until, values)
		if err != nil {
			return nil
		}

		points, err := getIntArg(e, 1)
		if err != nil {
			return nil
		}

		missingThreshold, err := getFloatArgDefault(e, 2, 0.1)
		if err != nil {
			return nil
		}

		minLen := int((1 - missingThreshold) * float64(points))

		var result []*metricData

		for _, a := range arg {
			w := &Windowed{data: make([]float64, points)}

			r := *a
			r.Name = proto.String(fmt.Sprintf("stdev(%s,%d)", a.GetName(), points))
			r.Values = make([]float64, len(a.Values))
			r.IsAbsent = make([]bool, len(a.Values))

			for i, v := range a.Values {
				if a.IsAbsent[i] {
					// make sure missing values are ignored
					v = math.NaN()
				}
				w.Push(v)
				r.Values[i] = w.Stdev()
				if math.IsNaN(r.Values[i]) || (i >= minLen && w.Len() < minLen) {
					r.Values[i] = 0
					r.IsAbsent[i] = true
				}
			}
			result = append(result, &r)
		}
		return result

	case "sum", "sumSeries": // sumSeries(*seriesLists)
		// TODO(dgryski): make sure the arrays are all the same 'size'
		args, err := getSeriesArgs(e.args, from, until, values)
		if err != nil {
			return nil
		}

		e.target = "sumSeries"
		return aggregateSeries(e, args, func(values []float64) float64 {
			sum := 0.0
			for _, value := range values {
				sum += value
			}
			return sum
		})

	case "sumSeriesWithWildcards": // sumSeriesWithWildcards(seriesList, *position)
		// TODO(dgryski): make sure the arrays are all the same 'size'
		args, err := getSeriesArg(e.args[0], from, until, values)
		if err != nil {
			return nil
		}

		fields, err := getIntArgs(e, 1)
		if err != nil {
			return nil
		}

		var results []*metricData

		groups := make(map[string][]*metricData)

		for _, a := range args {
			metric := extractMetric(a.GetName())
			nodes := strings.Split(metric, ".")
			var s []string
			// Yes, this is O(n^2), but len(nodes) < 10 and len(fields) < 3
			// Iterating an int slice is faster than a map for n ~ 30
			// http://www.antoine.im/posts/someone_is_wrong_on_the_internet
			for i, n := range nodes {
				if !contains(fields, i) {
					s = append(s, n)
				}
			}

			node := strings.Join(s, ".")

			groups[node] = append(groups[node], a)
		}

		for series, args := range groups {
			r := *args[0]
			r.Name = proto.String(fmt.Sprintf("sumSeriesWithWildcards(%s)", series))
			r.Values = make([]float64, len(args[0].Values))
			r.IsAbsent = make([]bool, len(args[0].Values))

			atLeastOne := make([]bool, len(args[0].Values))
			for _, arg := range args {
				for i, v := range arg.Values {
					if arg.IsAbsent[i] {
						continue
					}
					atLeastOne[i] = true
					r.Values[i] += v
				}
			}

			for i, v := range atLeastOne {
				if !v {
					r.IsAbsent[i] = true
				}
			}

			results = append(results, &r)
		}
		return results

	case "percentileOfSeries": // percentileOfSeries(seriesList, n, interpolate=False)
		// TODO(dgryski): make sure the arrays are all the same 'size'
		args, err := getSeriesArg(e.args[0], from, until, values)
		if err != nil {
			return nil
		}

		percent, err := getFloatArg(e, 1)
		if err != nil {
			return nil
		}

		interpolate, err := getBoolArgDefault(e, 2, false)
		if err != nil {
			return nil
		}

		return aggregateSeries(e, args, func(values []float64) float64 {
			return percentile(values, percent, interpolate)
		})

	case "summarize": // summarize(seriesList, intervalString, func='sum', alignToFrom=False)
		// TODO(dgryski): make sure the arrays are all the same 'size'
		args, err := getSeriesArg(e.args[0], from, until, values)
		if err != nil {
			return nil
		}

		bucketSize, err := getIntervalArg(e, 1, 1)
		if err != nil {
			return nil
		}

		summarizeFunction, err := getStringArgDefault(e, 2, "sum")
		if err != nil {
			return nil
		}

		alignToFrom, err := getBoolArgDefault(e, 3, false)
		if err != nil {
			return nil
		}

		start := args[0].GetStartTime()
		stop := args[0].GetStopTime()
		if !alignToFrom {
			start, stop = alignToBucketSize(start, stop, bucketSize)
		}

		buckets := getBuckets(start, stop, bucketSize)
		results := make([]*metricData, 0, len(args))
		for _, arg := range args {

			var name string
			switch len(e.args) {
			case 2:
				name = fmt.Sprintf("summarize(%s,'%s')", arg.GetName(), e.args[1].valStr)
			case 3:
				name = fmt.Sprintf("summarize(%s,'%s','%s')", arg.GetName(), e.args[1].valStr, e.args[2].valStr)
			case 4:
				name = fmt.Sprintf("summarize(%s,'%s','%s',%s)", arg.GetName(), e.args[1].valStr, e.args[2].valStr, e.args[3].target)
			}

			r := metricData{FetchResponse: pb.FetchResponse{
				Name:      proto.String(name),
				Values:    make([]float64, buckets, buckets),
				IsAbsent:  make([]bool, buckets, buckets),
				StepTime:  proto.Int32(bucketSize),
				StartTime: proto.Int32(start),
				StopTime:  proto.Int32(stop),
			}}

			t := arg.GetStartTime() // unadjusted
			bucketEnd := start + bucketSize
			values := make([]float64, 0, bucketSize/arg.GetStepTime())
			ridx := 0
			bucketItems := 0
			for i, v := range arg.Values {
				bucketItems++
				if !arg.IsAbsent[i] {
					values = append(values, v)
				}

				t += arg.GetStepTime()

				if t >= stop {
					break
				}

				if t >= bucketEnd {
					rv := summarizeValues(summarizeFunction, values)

					if math.IsNaN(rv) {
						r.IsAbsent[ridx] = true
					}

					r.Values[ridx] = rv
					ridx++
					bucketEnd += bucketSize
					bucketItems = 0
					values = values[:0]
				}
			}

			// last partial bucket
			if bucketItems > 0 {
				rv := summarizeValues(summarizeFunction, values)
				if math.IsNaN(rv) {
					r.Values[ridx] = 0
					r.IsAbsent[ridx] = true
				} else {
					r.Values[ridx] = rv
					r.IsAbsent[ridx] = false
				}
			}

			results = append(results, &r)
		}
		return results

	case "timeShift": // timeShift(seriesList, timeShift, resetEnd=True)
		// FIXME(dgryski): support resetEnd=true

		offs, err := getIntervalArg(e, 1, -1)
		if err != nil {
			return nil
		}

		arg, err := getSeriesArg(e.args[0], from+offs, until+offs, values)
		if err != nil {
			return nil
		}

		var results []*metricData

		for _, a := range arg {
			r := *a
			r.Name = proto.String(fmt.Sprintf("timeShift(%s)", a.GetName()))
			r.StartTime = proto.Int32(a.GetStartTime() - offs)
			r.StopTime = proto.Int32(a.GetStopTime() - offs)
			results = append(results, &r)
		}
		return results

	case "transformNull": // transformNull(seriesList, default=0)
		arg, err := getSeriesArg(e.args[0], from, until, values)
		if err != nil {
			return nil
		}
		defv, err := getFloatArgDefault(e, 1, 0)
		if err != nil {
			return nil
		}
		var results []*metricData

		for _, a := range arg {

			var name string
			if len(e.args) == 1 {
				name = fmt.Sprintf("transformNull(%s)", a.GetName())
			} else {
				name = fmt.Sprintf("transformNull(%s,%g)", a.GetName(), defv)
			}

			r := *a
			r.Name = proto.String(name)
			r.Values = make([]float64, len(a.Values))
			r.IsAbsent = make([]bool, len(a.Values))

			for i, v := range a.Values {
				if a.IsAbsent[i] {
					v = defv
				}

				r.Values[i] = v
			}

			results = append(results, &r)
		}
		return results

	case "tukeyAbove": // tukeyAbove(seriesList,interval,basis,n)

		arg, err := getSeriesArg(e.args[0], from, until, values)
		if err != nil {
			return nil
		}

		var n int
		var scaleByStep bool

		switch e.args[1].etype {
		case etConst:
			n, err = getIntArg(e, 1)
		case etString:
			var n32 int32
			n32, err = getIntervalArg(e, 1, 1)
			n = int(n32)
			scaleByStep = true
		default:
			err = ErrBadType
		}
		if err != nil {
			return nil
		}

		windowSize := n

		if scaleByStep {
			windowSize /= int(arg[0].GetStepTime())
		}

		basis, err := getFloatArg(e, 2)
		if err != nil {
			return nil
		}

		n, err = getIntArg(e, 3)
		if err != nil {
			return nil
		}

		// gather all the valid points
		var points []float64
		for _, a := range arg {
			for i, m := range a.Values {
				if a.IsAbsent[i] {
					continue
				}
				points = append(points, m)
			}
		}

		sort.Float64s(points)

		first := int(0.25 * float64(len(points)))
		third := int(0.75 * float64(len(points)))

		iqr := points[third] - points[first]

		max := points[third] + basis*iqr
		// min := points[first] - basis*iqr

		var mh metricHeap

		// count how many points are above the threshold
		for i, a := range arg {
			var outlier int
			for i, m := range a.Values {
				if a.IsAbsent[i] {
					continue
				}
				if m >= max {
					outlier++
				}
			}

			// not even a single anomalous point -- ignore this metric
			if outlier == 0 {
				continue
			}

			if len(mh) < n {
				heap.Push(&mh, metricHeapElement{idx: i, val: float64(outlier)})
				continue
			}
			// current outlier count is is bigger than smallest max found so far
			foutlier := float64(outlier)
			if mh[0].val < foutlier {
				mh[0].val = foutlier
				mh[0].idx = i
				heap.Fix(&mh, 0)
			}
		}

		results := make([]*metricData, n)
		// results should be ordered ascending
		for len(mh) > 0 {
			v := heap.Pop(&mh).(metricHeapElement)
			results[len(mh)] = arg[v.idx]
		}

		return results

	case "color": // color(seriesList, theColor) ignored
		arg, err := getSeriesArg(e.args[0], from, until, values)
		if err != nil {
			return nil
		}

		color, err := getStringArg(e, 1) // get color
		if err != nil {
			return nil
		}

		var results []*metricData

		for _, a := range arg {
			r := *a
			r.Name = proto.String(fmt.Sprintf("%s(%s)", e.target, a.GetName()))
			r.color = color

			results = append(results, &r)
		}

		return results

	case "dashed", "drawAsInfinite", "secondYAxis": // ignored
		arg, err := getSeriesArg(e.args[0], from, until, values)
		if err != nil {
			return nil
		}

		var results []*metricData

		for _, a := range arg {
			r := *a
			r.Name = proto.String(fmt.Sprintf("%s(%s)", e.target, a.GetName()))

			switch e.target {
			case "dashed":
				r.dashed = true
			case "drawAsInfinite":
				r.drawAsInfinite = true
			case "secondYAxis":
				r.secondYAxis = true
			}

			results = append(results, &r)
		}
		return results

	case "constantLine":
		value, err := getFloatArg(e, 0)

		if err != nil {
			return nil
		}
		p := metricData{
			FetchResponse: pb.FetchResponse{
				Name:      proto.String(fmt.Sprintf("%g", value)),
				StartTime: proto.Int32(from),
				StopTime:  proto.Int32(until),
				StepTime:  proto.Int32(until - from),
				Values:    []float64{value, value},
				IsAbsent:  []bool{false, false},
			},
		}

		return []*metricData{&p}

	case "holtWintersForecast":
		var results []*metricData
		args, err := getSeriesArgs(e.args, from-7*86400, until, values)
		if err != nil {
			return nil
		}

		const alpha = 0.1
		const beta = 0.0035
		const gamma = 0.1

		for _, arg := range args {
			stepTime := arg.GetStepTime()
			numStepsToWalkToGetOriginalData := (int)((until - from) / stepTime)

			//originalSeries := arg.Values[len(arg.Values)-numStepsToWalkToGetOriginalData:]
			bootStrapSeries := arg.Values[:len(arg.Values)-numStepsToWalkToGetOriginalData]

			//In line with graphite, we define a season as a single day.
			//A period is the number of steps that make a season.
			period := (int)((24 * 60 * 60) / stepTime)

			predictions, err := holtwinters.Forecast(bootStrapSeries, alpha, beta, gamma, period, numStepsToWalkToGetOriginalData)
			if err != nil {
				return nil
			}

			predictionsOfInterest := predictions[len(predictions)-numStepsToWalkToGetOriginalData:]

			r := metricData{FetchResponse: pb.FetchResponse{
				Name:      proto.String(fmt.Sprintf("holtWintersForecast(%s)", arg.GetName())),
				Values:    make([]float64, len(predictionsOfInterest)),
				IsAbsent:  make([]bool, len(predictionsOfInterest)),
				StepTime:  proto.Int32(arg.GetStepTime()),
				StartTime: proto.Int32(arg.GetStartTime() + 7*86400),
				StopTime:  proto.Int32(arg.GetStopTime()),
			}}
			r.Values = predictionsOfInterest

			results = append(results, &r)
		}
		return results

	case "squareRoot": // squareRoot(seriesList)
		arg, err := getSeriesArg(e.args[0], from, until, values)
		if err != nil {
			return nil
		}
		var results []*metricData

		for _, a := range arg {
			r := *a
			r.Name = proto.String(fmt.Sprintf("squareRoot(%s)", a.GetName()))
			r.Values = make([]float64, len(a.Values))
			r.IsAbsent = make([]bool, len(a.Values))

			for i, v := range a.Values {
				if a.IsAbsent[i] {
					r.Values[i] = 0
					r.IsAbsent[i] = true
					continue
				}
				r.Values[i] = math.Sqrt(v)
			}
			results = append(results, &r)
		}
		return results

	case "removeBelowValue": // removeBelowValue(seriesLists, n)
		args, err := getSeriesArg(e.args[0], from, until, values)
		if err != nil {
			return nil
		}

		threshold, err := getFloatArg(e, 1)
		if err != nil {
			return nil
		}

		var results []*metricData

		for _, a := range args {
			r := *a
			r.Name = proto.String(fmt.Sprintf("removeBelowValue(%s, %g)", a.GetName(), threshold))
			r.Values = make([]float64, len(a.Values))
			r.IsAbsent = make([]bool, len(a.Values))

			for i, v := range a.Values {
				if a.IsAbsent[i] || v < threshold {
					r.Values[i] = math.NaN()
					r.IsAbsent[i] = true
					continue
				}

				r.Values[i] = v
			}

			results = append(results, &r)
		}
		return results
	}

	logger.Logf("unknown function in evalExpr: %q\n", e.target)

	return nil
}

// Total (sortByTotal), max (sortByMaxima), min (sortByMinima) sorting
// For 'min', we actually store 1/v so the sorting logic is the same
type byVals struct {
	vals   []float64
	series []*metricData
}

func (s byVals) Len() int { return len(s.series) }
func (s byVals) Swap(i, j int) {
	s.series[i], s.series[j] = s.series[j], s.series[i]
	s.vals[i], s.vals[j] = s.vals[j], s.vals[i]
}
func (s byVals) Less(i, j int) bool {
	// actually "greater than"
	return s.vals[i] > s.vals[j]
}

// ByName sorts metrics by name
type ByName []*metricData

func (s ByName) Len() int           { return len(s) }
func (s ByName) Swap(i, j int)      { s[i], s[j] = s[j], s[i] }
func (s ByName) Less(i, j int) bool { return s[i].GetName() < s[j].GetName() }

type seriesFunc func(*metricData, *metricData) *metricData

func forEachSeriesDo(e *expr, from, until int32, values map[metricRequest][]*metricData, function seriesFunc) []*metricData {
	arg, err := getSeriesArg(e.args[0], from, until, values)
	if err != nil {
		return nil
	}
	var results []*metricData

	for _, a := range arg {
		r := *a
		r.Name = proto.String(fmt.Sprintf("%s(%s)", e.target, a.GetName()))
		r.Values = make([]float64, len(a.Values))
		r.IsAbsent = make([]bool, len(a.Values))
		results = append(results, function(a, &r))
	}
	return results
}

type aggregateFunc func([]float64) float64

func aggregateSeries(e *expr, args []*metricData, function aggregateFunc) []*metricData {
	length := len(args[0].Values)
	r := *args[0]
	r.Name = proto.String(fmt.Sprintf("%s(%s)", e.target, e.argString))
	r.Values = make([]float64, length)
	r.IsAbsent = make([]bool, length)

	for i := range args[0].Values {
		var values []float64
		for _, arg := range args {
			if !arg.IsAbsent[i] {
				values = append(values, arg.Values[i])
			}
		}

		r.Values[i] = math.NaN()
		if len(values) > 0 {
			r.Values[i] = function(values)
		}

		r.IsAbsent[i] = math.IsNaN(r.Values[i])
	}

	return []*metricData{&r}
}

func summarizeValues(f string, values []float64) float64 {
	rv := 0.0

	if len(values) == 0 {
		return math.NaN()
	}

	switch f {
	case "sum":
		for _, av := range values {
			rv += av
		}

	case "avg":
		for _, av := range values {
			rv += av
		}
		rv /= float64(len(values))
	case "max":
		rv = math.Inf(-1)
		for _, av := range values {
			if av > rv {
				rv = av
			}
		}
	case "min":
		rv = math.Inf(1)
		for _, av := range values {
			if av < rv {
				rv = av
			}
		}
	case "last":
		if len(values) > 0 {
			rv = values[len(values)-1]
		}

	default:
		f = strings.Split(f, "p")[1]
		percent, err := strconv.ParseFloat(f, 64)
		if err == nil {
			rv = percentile(values, percent, true)
		}
	}

	return rv
}

func getBuckets(start, stop, bucketSize int32) int32 {
	return int32(math.Ceil(float64(stop-start) / float64(bucketSize)))
}

func alignStartToInterval(start, stop, bucketSize int32) int32 {
	for _, v := range []int32{86400, 3600, 60} {
		if bucketSize >= v {
			start -= start % v
			break
		}
	}

	return start
}

func alignToBucketSize(start, stop, bucketSize int32) (int32, int32) {
	start = int32(time.Unix(int64(start), 0).Truncate(time.Duration(bucketSize) * time.Second).Unix())
	newStop := int32(time.Unix(int64(stop), 0).Truncate(time.Duration(bucketSize) * time.Second).Unix())

	// check if a partial bucket is needed
	if stop != newStop {
		newStop += bucketSize
	}

	return start, newStop
}

func extractMetric(m string) string {

	// search for a metric name in `m'
	// metric name is defined to be a series of name characters terminated by a comma

	start := 0
	end := 0
	curlyBraces := 0
	for end < len(m) {
		if m[end] == '{' {
			curlyBraces++
		} else if m[end] == '}' {
			curlyBraces--
		} else if m[end] == ')' || (m[end] == ',' && curlyBraces == 0) {
			return m[start:end]
		} else if !(isNameChar(m[end]) || m[end] == ',') {
			start = end + 1
		}

		end++
	}

	return m[start:end]
}

func contains(a []int, i int) bool {
	for _, aa := range a {
		if aa == i {
			return true
		}
	}
	return false
}

// Based on github.com/dgryski/go-onlinestats
// Copied here because we don't need the rest of the package, and we only need
// a small part of this type which we need to modify anyway.

// Note that this uses a slightly unstable but faster implementation of
// standard deviation.  This is also required to be compatible with graphite.

type Windowed struct {
	data   []float64
	head   int
	length int
	sum    float64
	sumsq  float64
	nans   int
}

func (w *Windowed) Push(n float64) {
	old := w.data[w.head]

	w.length++

	w.data[w.head] = n
	w.head++
	if w.head >= len(w.data) {
		w.head = 0
	}

	if !math.IsNaN(old) {
		w.sum -= old
		w.sumsq -= (old * old)
	} else {
		w.nans--
	}

	if !math.IsNaN(n) {
		w.sum += n
		w.sumsq += (n * n)
	} else {
		w.nans++
	}
}

func (w *Windowed) Len() int {
	if w.length < len(w.data) {
		return w.length - w.nans
	}

	return len(w.data) - w.nans
}

func (w *Windowed) Stdev() float64 {
	l := w.Len()

	if l == 0 {
		return 0
	}

	n := float64(l)
	return math.Sqrt(n*w.sumsq-(w.sum*w.sum)) / n
}

func (w *Windowed) Mean() float64 { return w.sum / float64(w.Len()) }

func percentile(data []float64, percent float64, interpolate bool) float64 {
	if len(data) == 0 || percent < 0 || percent > 100 {
		return math.NaN()
	}
	if len(data) == 1 {
		return data[0]
	}

	k := (float64(len(data)-1) * percent) / 100
	length := int(math.Ceil(k)) + 1
	quickselect.Float64QuickSelect(data, length)
	top, secondTop := math.Inf(-1), math.Inf(-1)
	for _, val := range data[0:length] {
		if val > top {
			secondTop = top
			top = val
		} else if val > secondTop {
			secondTop = val
		}
	}
	remainder := k - float64(int(k))
	if remainder == 0 || !interpolate {
		return top
	}
	return (top * remainder) + (secondTop * (1 - remainder))
}

func maxValue(f64s []float64, absent []bool) float64 {
	m := math.Inf(-1)
	for i, v := range f64s {
		if absent[i] {
			continue
		}
		if v > m {
			m = v
		}
	}
	return m
}

func minValue(f64s []float64, absent []bool) float64 {
	m := math.Inf(1)
	for i, v := range f64s {
		if absent[i] {
			continue
		}
		if v < m {
			m = v
		}
	}
	return m
}

func avgValue(f64s []float64, absent []bool) float64 {
	var t float64
	var elts int
	for i, v := range f64s {
		if absent[i] {
			continue
		}
		elts++
		t += v
	}
	return t / float64(elts)
}

func currentValue(f64s []float64, absent []bool) float64 {

	for i := len(f64s) - 1; i >= 0; i-- {
		if !absent[i] {
			return f64s[i]
		}
	}

	return math.NaN()
}

func varianceValue(f64s []float64, absent []bool) float64 {
	var squareSum float64
	var elts int

	mean := avgValue(f64s, absent)
	if math.IsNaN(mean) {
		return mean
	}

	for i, v := range f64s {
		if absent[i] {
			continue
		}
		elts++
		squareSum += (mean - v) * (mean - v)
	}
	return squareSum / float64(elts)
}

type metricHeapElement struct {
	idx int
	val float64
}

type metricHeap []metricHeapElement

func (m metricHeap) Len() int           { return len(m) }
func (m metricHeap) Swap(i, j int)      { m[i], m[j] = m[j], m[i] }
func (m metricHeap) Less(i, j int) bool { return m[i].val < m[j].val }

func (m *metricHeap) Push(x interface{}) {
	*m = append(*m, x.(metricHeapElement))
}

func (m *metricHeap) Pop() interface{} {
	old := *m
	n := len(old)
	x := old[n-1]
	*m = old[0 : n-1]
	return x
}<|MERGE_RESOLUTION|>--- conflicted
+++ resolved
@@ -1684,32 +1684,16 @@
 
 		var result []*metricData
 		for _, a := range args {
-<<<<<<< HEAD
-			var name string
-			if len(e.args) == 1 {
-				name = fmt.Sprintf("perSecond(%s)", a.GetName())
-			} else {
-				name = fmt.Sprintf("perSecond(%s,%g)", a.GetName(), maxValue)
-			}
-
-			r := *a
-			r.Name = proto.String(name)
-=======
 			r := *a
 			if len(e.args) == 1 {
 				r.Name = proto.String(fmt.Sprintf("%s(%s)", e.target, a.GetName()))
 			} else {
 				r.Name = proto.String(fmt.Sprintf("%s(%s,%g)", e.target, a.GetName(), maxValue))
 			}
->>>>>>> 284b5c5b
 			r.Values = make([]float64, len(a.Values))
 			r.IsAbsent = make([]bool, len(a.Values))
 
 			prev := a.Values[0]
-<<<<<<< HEAD
-			step := float64(*a.StepTime)
-=======
->>>>>>> 284b5c5b
 			for i, v := range a.Values {
 				if i == 0 || a.IsAbsent[i] || a.IsAbsent[i-1] {
 					r.IsAbsent[i] = true
@@ -1718,15 +1702,9 @@
 				}
 				diff := v - prev
 				if diff >= 0 {
-<<<<<<< HEAD
-					r.Values[i] = diff / step
-				} else if !math.IsNaN(maxValue) && maxValue >= v {
-					r.Values[i] = ((maxValue - prev) + v + 1) / step
-=======
 					r.Values[i] = diff / float64(a.GetStepTime())
 				} else if !math.IsNaN(maxValue) && maxValue >= v {
 					r.Values[i] = ((maxValue - prev) + v + 1/float64(a.GetStepTime()))
->>>>>>> 284b5c5b
 				} else {
 					r.Values[i] = 0
 					r.IsAbsent[i] = true
