package main

import (
	"math"
	"reflect"
	"testing"
	"time"

	"github.com/gogo/protobuf/proto"

	"github.com/davecgh/go-spew/spew"
	pb "github.com/dgryski/carbonzipper/carbonzipperpb"
)

func TestGetBuckets(t *testing.T) {
	tests := []struct {
		start       int32
		stop        int32
		bucketSize  int32
		wantBuckets int32
	}{
		{13, 18, 5, 1},
		{13, 17, 5, 1},
		{13, 19, 5, 2},
	}

	for _, test := range tests {
		buckets := getBuckets(test.start, test.stop, test.bucketSize)
		if buckets != test.wantBuckets {
			t.Errorf("TestGetBuckets failed!\n%v\ngot buckets %d",
				test,
				buckets,
			)
		}
	}
}

func TestAlignToBucketSize(t *testing.T) {
	tests := []struct {
		inputStart int32
		inputStop  int32
		bucketSize int32
		wantStart  int32
		wantStop   int32
	}{
		{
			13, 18, 5,
			10, 20,
		},
		{
			13, 17, 5,
			10, 20,
		},
		{
			13, 19, 5,
			10, 20,
		},
	}

	for _, test := range tests {
		start, stop := alignToBucketSize(test.inputStart, test.inputStop, test.bucketSize)
		if start != test.wantStart || stop != test.wantStop {
			t.Errorf("TestAlignToBucketSize failed!\n%v\ngot start %d stop %d",
				test,
				start,
				stop,
			)
		}
	}
}

func TestAlignToInterval(t *testing.T) {
	tests := []struct {
		inputStart int32
		inputStop  int32
		bucketSize int32
		wantStart  int32
	}{
		{
			91111, 92222, 5,
			91111,
		},
		{
			91111, 92222, 60,
			91080,
		},
		{
			91111, 92222, 3600,
			90000,
		},
		{
			91111, 92222, 86400,
			86400,
		},
	}

	for _, test := range tests {
		start := alignStartToInterval(test.inputStart, test.inputStop, test.bucketSize)
		if start != test.wantStart {
			t.Errorf("TestAlignToInterval failed!\n%v\ngot start %d",
				test,
				start,
			)
		}
	}
}

func TestEvalExpr(t *testing.T) {
	exp, _, err := parseExpr("summarize(metric1,'1min')")
	if err != nil {
		t.Errorf("error %s", err)
	}

	metricMap := make(map[metricRequest][]*metricData)
	request := metricRequest{
		metric: "metric1",
		from:   1437127020,
		until:  1437127140,
	}

	stepTime := int32(60)

	data := metricData{
		FetchResponse: pb.FetchResponse{
			Name:      &request.metric,
			StartTime: &request.from,
			StopTime:  &request.until,
			StepTime:  &stepTime,
			Values:    []float64{343, 407, 385},
			IsAbsent:  []bool{false, false, false},
		},
	}

	metricMap[request] = []*metricData{
		&data,
	}

	evalExpr(exp, int32(request.from), int32(request.until), metricMap)
}

func TestParseExpr(t *testing.T) {

	tests := []struct {
		s string
		e *expr
	}{
		{"metric",
			&expr{target: "metric"},
		},
		{
			"metric.foo",
			&expr{target: "metric.foo"},
		},
		{"metric.*.foo",
			&expr{target: "metric.*.foo"},
		},
		{
			"func(metric)",
			&expr{
				target:    "func",
				etype:     etFunc,
				args:      []*expr{&expr{target: "metric"}},
				argString: "metric",
			},
		},
		{
			"func(metric1,metric2,metric3)",
			&expr{
				target: "func",
				etype:  etFunc,
				args: []*expr{
					&expr{target: "metric1"},
					&expr{target: "metric2"},
					&expr{target: "metric3"}},
				argString: "metric1,metric2,metric3",
			},
		},
		{
			"func1(metric1,func2(metricA, metricB),metric3)",
			&expr{
				target: "func1",
				etype:  etFunc,
				args: []*expr{
					&expr{target: "metric1"},
					&expr{target: "func2",
						etype:     etFunc,
						args:      []*expr{&expr{target: "metricA"}, &expr{target: "metricB"}},
						argString: "metricA, metricB",
					},
					&expr{target: "metric3"}},
				argString: "metric1,func2(metricA, metricB),metric3",
			},
		},

		{
			"3",
			&expr{val: 3, etype: etConst},
		},
		{
			"3.1",
			&expr{val: 3.1, etype: etConst},
		},
		{
			"func1(metric1, 3, 1e2, 2e-3)",
			&expr{
				target: "func1",
				etype:  etFunc,
				args: []*expr{
					&expr{target: "metric1"},
					&expr{val: 3, etype: etConst},
					&expr{val: 100, etype: etConst},
					&expr{val: 0.002, etype: etConst},
				},
				argString: "metric1, 3, 1e2, 2e-3",
			},
		},
		{
			"func1(metric1, 'stringconst')",
			&expr{
				target: "func1",
				etype:  etFunc,
				args: []*expr{
					&expr{target: "metric1"},
					&expr{valStr: "stringconst", etype: etString},
				},
				argString: "metric1, 'stringconst'",
			},
		},
		{
			`func1(metric1, "stringconst")`,
			&expr{
				target: "func1",
				etype:  etFunc,
				args: []*expr{
					&expr{target: "metric1"},
					&expr{valStr: "stringconst", etype: etString},
				},
				argString: `metric1, "stringconst"`,
			},
		},
		{
			"func1(metric1, -3)",
			&expr{
				target: "func1",
				etype:  etFunc,
				args: []*expr{
					&expr{target: "metric1"},
					&expr{val: -3, etype: etConst},
				},
				argString: "metric1, -3",
			},
		},
		{
			`foo.{bar,baz}.qux`,
			&expr{
				target: "foo.{bar,baz}.qux",
				etype:  etName,
			},
		},
		{
			`foo.b[0-9].qux`,
			&expr{
				target: "foo.b[0-9].qux",
				etype:  etName,
			},
		},
	}

	for _, tt := range tests {
		e, _, err := parseExpr(tt.s)
		if err != nil {
			t.Errorf("parse for %+v failed: err=%v", tt.s, err)
			continue
		}
		if !reflect.DeepEqual(e, tt.e) {
			t.Errorf("parse for %+v failed:\ngot  %+s\nwant %+v", tt.s, spew.Sdump(e), spew.Sdump(tt.e))
		}
	}
}

func makeResponse(name string, values []float64, step, start int32) *metricData {

	absent := make([]bool, len(values))

	for i, v := range values {
		if math.IsNaN(v) {
			values[i] = 0
			absent[i] = true
		}
	}

	stop := start + int32(len(values))*step

	return &metricData{FetchResponse: pb.FetchResponse{
		Name:      proto.String(name),
		Values:    values,
		StartTime: proto.Int32(start),
		StepTime:  proto.Int32(step),
		StopTime:  proto.Int32(stop),
		IsAbsent:  absent,
	}}
}

func TestEvalExpression(t *testing.T) {

	now32 := int32(time.Now().Unix())

	tests := []struct {
		e    *expr
		m    map[metricRequest][]*metricData
		w    []float64
		name string
	}{
		{
			&expr{target: "metric"},
			map[metricRequest][]*metricData{
				metricRequest{"metric", 0, 1}: []*metricData{makeResponse("metric", []float64{1, 2, 3, 4, 5}, 1, now32)},
			},
			[]float64{1, 2, 3, 4, 5},
			"metric",
		},
		{
			&expr{
				target: "sum",
				etype:  etFunc,
				args: []*expr{
					&expr{target: "metric1"},
					&expr{target: "metric2"},
					&expr{target: "metric3"}},
				argString: "metric1,metric2,metric3",
			},
			map[metricRequest][]*metricData{
				metricRequest{"metric1", 0, 1}: []*metricData{makeResponse("metric1", []float64{1, 2, 3, 4, 5, math.NaN()}, 1, now32)},
				metricRequest{"metric2", 0, 1}: []*metricData{makeResponse("metric2", []float64{2, 3, math.NaN(), 5, 6, math.NaN()}, 1, now32)},
				metricRequest{"metric3", 0, 1}: []*metricData{makeResponse("metric3", []float64{3, 4, 5, 6, math.NaN(), math.NaN()}, 1, now32)},
			},
			[]float64{6, 9, 8, 15, 11, math.NaN()},
			"sumSeries(metric1,metric2,metric3)",
		},
		{
			&expr{
				target: "percentileOfSeries",
				etype:  etFunc,
				args: []*expr{
					&expr{target: "metric1"},
					&expr{val: 4, etype: etConst},
				},
				argString: "metric1,4",
			},
			map[metricRequest][]*metricData{
				metricRequest{"metric1", 0, 1}: []*metricData{makeResponse("metric1", []float64{1, 1, 1, 1, 2, 2, 2, 4, 6, 4, 6, 8, math.NaN()}, 1, now32)},
			},
			[]float64{1, 1, 1, 1, 2, 2, 2, 4, 6, 4, 6, 8, math.NaN()},
			"percentileOfSeries(metric1,4)",
		},
		{
			&expr{
				target: "percentileOfSeries",
				etype:  etFunc,
				args: []*expr{
					&expr{target: "metric1.foo.*.*"},
					&expr{val: 50, etype: etConst},
				},
				argString: "metric1.foo.*.*,50",
			},
			map[metricRequest][]*metricData{
				metricRequest{"metric1.foo.*.*", 0, 1}: []*metricData{
					makeResponse("metric1.foo.bar1.baz", []float64{1, 2, 3, 4, math.NaN(), math.NaN()}, 1, now32),
					makeResponse("metric1.foo.bar1.qux", []float64{6, 7, 8, 9, 10, math.NaN()}, 1, now32),
					makeResponse("metric1.foo.bar2.baz", []float64{11, 12, 13, 14, 15, math.NaN()}, 1, now32),
					makeResponse("metric1.foo.bar2.qux", []float64{7, 8, 9, 10, 11, math.NaN()}, 1, now32),
				},
			},
			[]float64{7, 8, 9, 10, 11, math.NaN()},
			"percentileOfSeries(metric1.foo.*.*,50)",
		},
		{
			&expr{
				target: "percentileOfSeries",
				etype:  etFunc,
				args: []*expr{
					&expr{target: "metric1.foo.*.*"},
					&expr{val: 50, etype: etConst},
					&expr{target: "true", etype: etName},
				},
				argString: "metric1.foo.*.*,50,true",
			},
			map[metricRequest][]*metricData{
				metricRequest{"metric1.foo.*.*", 0, 1}: []*metricData{
					makeResponse("metric1.foo.bar1.baz", []float64{1, 2, 3, 4, math.NaN(), math.NaN()}, 1, now32),
					makeResponse("metric1.foo.bar1.qux", []float64{6, 7, 8, 9, 10, math.NaN()}, 1, now32),
					makeResponse("metric1.foo.bar2.baz", []float64{11, 12, 13, 14, 15, math.NaN()}, 1, now32),
					makeResponse("metric1.foo.bar2.qux", []float64{7, 8, 9, 10, 11, math.NaN()}, 1, now32),
				},
			},
			[]float64{6.5, 7.5, 8.5, 9.5, 11, math.NaN()},
			"percentileOfSeries(metric1.foo.*.*,50,true)",
		},
		{
			&expr{
				target: "nPercentile",
				etype:  etFunc,
				args: []*expr{
					&expr{target: "metric1"},
					&expr{val: 50, etype: etConst},
				},
				argString: "metric1,50",
			},
			map[metricRequest][]*metricData{
				metricRequest{"metric1", 0, 1}: []*metricData{makeResponse("metric1", []float64{2, 4, 6, 10, 14, 20, math.NaN()}, 1, now32)},
			},
			[]float64{8, 8, 8, 8, 8, 8, 8},
			"nPercentile(metric1,50)",
		},
		{
			&expr{
				target: "nonNegativeDerivative",
				etype:  etFunc,
				args: []*expr{
					&expr{target: "metric1"},
				},
			},
			map[metricRequest][]*metricData{
				metricRequest{"metric1", 0, 1}: []*metricData{makeResponse("metric1", []float64{2, 4, 6, 10, 14, 20}, 1, now32)},
			},
			[]float64{math.NaN(), 2, 2, 4, 4, 6},
			"nonNegativeDerivative(metric1)",
		},
		{
			&expr{
				target: "nonNegativeDerivative",
				etype:  etFunc,
				args: []*expr{
					&expr{target: "metric1"},
				},
			},
			map[metricRequest][]*metricData{
				metricRequest{"metric1", 0, 1}: []*metricData{makeResponse("metric1", []float64{2, 4, 6, 1, 4, math.NaN(), 8}, 1, now32)},
			},
			[]float64{math.NaN(), 2, 2, math.NaN(), 3, math.NaN(), math.NaN()},
			"nonNegativeDerivative(metric1)",
		},
		{
			&expr{
				target: "nonNegativeDerivative",
				etype:  etFunc,
				args: []*expr{
					&expr{target: "metric1"},
					&expr{val: 32, etype: etConst},
				},
				argString: "metric1,32",
			},
			map[metricRequest][]*metricData{
				metricRequest{"metric1", 0, 1}: []*metricData{makeResponse("metric1", []float64{2, 4, 0, 10, 1, math.NaN(), 8, 40, 37}, 1, now32)},
			},
			[]float64{math.NaN(), 2, 29, 10, 24, math.NaN(), math.NaN(), 32, math.NaN()},
			"nonNegativeDerivative(metric1,32)",
		},
		{
			&expr{
				target: "perSecond",
				etype:  etFunc,
				args: []*expr{
					&expr{target: "metric1"},
				},
<<<<<<< HEAD
			},
			map[metricRequest][]*metricData{
				metricRequest{"metric1", 0, 1}: []*metricData{makeResponse("metric1", []float64{2, 4, 6, 10, 14, 20}, 2, now32)},
			},
			[]float64{math.NaN(), 1, 1, 2, 2, 3},
			"perSecond(metric1)",
		},
		{
			&expr{
				target: "perSecond",
				etype:  etFunc,
				args: []*expr{
					&expr{target: "metric1"},
				},
			},
			map[metricRequest][]*metricData{
				metricRequest{"metric1", 0, 1}: []*metricData{makeResponse("metric1", []float64{2, 4, 6, 1, 4, math.NaN(), 8}, 2, now32)},
			},
			[]float64{math.NaN(), 1, 1, math.NaN(), 1.5, math.NaN(), math.NaN()},
=======
				argString: "metric1",
			},
			map[metricRequest][]*metricData{
				metricRequest{"metric1", 0, 1}: []*metricData{makeResponse("metric1", []float64{27, 19, math.NaN(), 10, 1, 100, 1.5, 10.20}, 1, now32)},
			},
			[]float64{math.NaN(), math.NaN(), math.NaN(), math.NaN(), math.NaN(), 99, math.NaN(), 8.7},
>>>>>>> 284b5c5b
			"perSecond(metric1)",
		},
		{
			&expr{
				target: "perSecond",
				etype:  etFunc,
				args: []*expr{
					&expr{target: "metric1"},
					&expr{val: 32, etype: etConst},
				},
				argString: "metric1,32",
			},
			map[metricRequest][]*metricData{
<<<<<<< HEAD
				metricRequest{"metric1", 0, 1}: []*metricData{makeResponse("metric1", []float64{2, 4, 0, 10, 1, math.NaN(), 8, 40, 37}, 2, now32)},
			},
			[]float64{math.NaN(), 1, 14.5, 5, 12, math.NaN(), math.NaN(), 16, math.NaN()},
=======
				metricRequest{"metric1", 0, 1}: []*metricData{makeResponse("metric1", []float64{math.NaN(), 1, 2, 3, 4, 30, 0, 32, math.NaN()}, 1, now32)},
			},
			[]float64{math.NaN(), math.NaN(), 1, 1, 1, 26, 3, 32, math.NaN()},
>>>>>>> 284b5c5b
			"perSecond(metric1,32)",
		},
		{
			&expr{
				target: "movingAverage",
				etype:  etFunc,
				args: []*expr{
					&expr{target: "metric1"},
					&expr{val: 4, etype: etConst},
				},
				argString: "metric1,4",
			},
			map[metricRequest][]*metricData{
				metricRequest{"metric1", 0, 1}: []*metricData{makeResponse("metric1", []float64{1, 1, 1, 1, 2, 2, 2, 4, 6, 4, 6, 8}, 1, now32)},
			},
			[]float64{math.NaN(), math.NaN(), math.NaN(), math.NaN(), 1, 1.25, 1.5, 1.75, 2.5, 3.5, 4, 5},
			"movingAverage(metric1,4)",
		},
		{
			&expr{
				target: "movingMedian",
				etype:  etFunc,
				args: []*expr{
					&expr{target: "metric1"},
					&expr{val: 4, etype: etConst},
				},
				argString: "metric1,4",
			},
			map[metricRequest][]*metricData{
				metricRequest{"metric1", 0, 1}: []*metricData{makeResponse("metric1", []float64{1, 1, 1, 1, 2, 2, 2, 4, 6, 4, 6, 8}, 1, now32)},
			},
			[]float64{math.NaN(), math.NaN(), math.NaN(), 1, 1, 1.5, 2, 2, 3, 4, 5, 6},
			"movingMedian(metric1,4)",
		},
		{
			&expr{
				target: "movingMedian",
				etype:  etFunc,
				args: []*expr{
					&expr{target: "metric1"},
					&expr{val: 5, etype: etConst},
				},
				argString: "metric1,5",
			},
			map[metricRequest][]*metricData{
				metricRequest{"metric1", 0, 1}: []*metricData{makeResponse("metric1", []float64{1, 1, 1, 1, 2, 2, 2, 4, 6, 4, 6, 8, 1, 2, math.NaN()}, 1, now32)},
			},
			[]float64{math.NaN(), math.NaN(), math.NaN(), math.NaN(), 1, 1, 2, 2, 2, 4, 4, 6, 6, 4, 2},
			"movingMedian(metric1,5)",
		},
		{
			&expr{
				target: "movingMedian",
				etype:  etFunc,
				args: []*expr{
					&expr{target: "metric1"},
					&expr{valStr: "1s", etype: etString},
				},
				argString: "metric1,1s",
			},
			map[metricRequest][]*metricData{
				metricRequest{"metric1", 0, 1}: []*metricData{makeResponse("metric1", []float64{1, 1, 1, 1, 2, 2, 2, 4, 6, 4, 6, 8, 1, 2, math.NaN()}, 1, now32)},
			},
			[]float64{1, 1, 1, 1, 2, 2, 2, 4, 6, 4, 6, 8, 1, 2, math.NaN()},
			"movingMedian(metric1,1)",
		},
		{
			&expr{
				target: "movingMedian",
				etype:  etFunc,
				args: []*expr{
					&expr{target: "metric1"},
					&expr{valStr: "1min", etype: etString},
				},
				argString: "metric1,1min",
			},
			map[metricRequest][]*metricData{
				metricRequest{"metric1", 0, 1}: []*metricData{makeResponse("metric1", []float64{1, 1, 1, 1, 2, 2, 2, 4, 6, 4, 6, 8, 1, 2, math.NaN()}, 1, now32)},
			},
			[]float64{math.NaN(), math.NaN(), math.NaN(), math.NaN(), math.NaN(), math.NaN(), math.NaN(), math.NaN(), math.NaN(), math.NaN(), math.NaN(), math.NaN(), math.NaN(), math.NaN(), math.NaN()},
			"movingMedian(metric1,60)",
		},
		{
			&expr{
				target: "pearson",
				etype:  etFunc,
				args: []*expr{
					&expr{target: "metric1"},
					&expr{target: "metric2"},
					&expr{val: 6, etype: etConst},
				},
				argString: "metric1,metric2,6",
			},
			map[metricRequest][]*metricData{
				metricRequest{"metric1", 0, 1}: []*metricData{makeResponse("metric1", []float64{43, 21, 25, 42, 57, 59}, 1, now32)},
				metricRequest{"metric2", 0, 1}: []*metricData{makeResponse("metric2", []float64{99, 65, 79, 75, 87, 81}, 1, now32)},
			},
			[]float64{math.NaN(), math.NaN(), math.NaN(), math.NaN(), math.NaN(), 0.5298089018901744},
			"pearson(metric1,metric2,6)",
		},
		{
			&expr{
				target: "scale",
				etype:  etFunc,
				args: []*expr{
					&expr{target: "metric1"},
					&expr{val: 2.5, etype: etConst},
				},
				argString: "metric1,2.5",
			},
			map[metricRequest][]*metricData{
				metricRequest{"metric1", 0, 1}: []*metricData{makeResponse("metric1", []float64{1, 2, math.NaN(), 4, 5}, 1, now32)},
			},
			[]float64{2.5, 5.0, math.NaN(), 10.0, 12.5},
			"scale(metric1,2.5)",
		},
		{
			&expr{
				target: "scaleToSeconds",
				etype:  etFunc,
				args: []*expr{
					&expr{target: "metric1"},
					&expr{val: 5, etype: etConst},
				},
				argString: "metric1,5",
			},
			map[metricRequest][]*metricData{
				metricRequest{"metric1", 0, 1}: []*metricData{makeResponse("metric1", []float64{60, 120, math.NaN(), 120, 120}, 60, now32)},
			},
			[]float64{5, 10, math.NaN(), 10, 10},
			"scaleToSeconds(metric1,5)",
		},
		{
			&expr{
				target: "pow",
				etype:  etFunc,
				args: []*expr{
					&expr{target: "metric1"},
					&expr{val: 3, etype: etConst},
				},
				argString: "metric1,3",
			},
			map[metricRequest][]*metricData{
				metricRequest{"metric1", 0, 1}: []*metricData{makeResponse("metric1", []float64{5, 1, math.NaN(), 0, 12, 125, 10.4, 1.1}, 60, now32)},
			},
			[]float64{125, 1, math.NaN(), 0, 1728, 1953125, 1124.864, 1.331},
			"pow(metric1,3)",
		},
		{
			&expr{
				target: "keepLastValue",
				etype:  etFunc,
				args: []*expr{
					&expr{target: "metric1"},
					&expr{val: 3, etype: etConst},
				},
				argString: "metric1,3",
			},
			map[metricRequest][]*metricData{
				metricRequest{"metric1", 0, 1}: []*metricData{makeResponse("metric1", []float64{math.NaN(), 2, math.NaN(), math.NaN(), math.NaN(), math.NaN(), 4, 5}, 1, now32)},
			},
			[]float64{math.NaN(), 2, 2, 2, 2, math.NaN(), 4, 5},
			"keepLastValue(metric1,3)",
		},

		{
			&expr{
				target: "keepLastValue",
				etype:  etFunc,
				args: []*expr{
					&expr{target: "metric1"},
				},
				argString: "metric1",
			},
			map[metricRequest][]*metricData{
				metricRequest{"metric1", 0, 1}: []*metricData{makeResponse("metric1", []float64{math.NaN(), 2, math.NaN(), math.NaN(), math.NaN(), math.NaN(), 4, 5}, 1, now32)},
			},
			[]float64{math.NaN(), 2, 2, 2, 2, 2, 4, 5},
			"keepLastValue(metric1)",
		},
		{
			&expr{
				target: "changed",
				etype:  etFunc,
				args: []*expr{
					&expr{target: "metric1"},
				},
				argString: "metric1",
			},
			map[metricRequest][]*metricData{
				metricRequest{"metric1", 0, 1}: []*metricData{makeResponse("metric1", []float64{math.NaN(), math.NaN(), math.NaN(), math.NaN(), 0, 0, 0, math.NaN(), math.NaN(), 1, 1, 2, 3, 4, 4, 5, 5, 5, 6, 7}, 1, now32)},
			},
			[]float64{0, 0, 0, 0, 0, 0, 0, 0, 0, 1, 0, 1, 1, 1, 0, 1, 0, 0, 1, 1},
			"changed(metric1)",
		},
		{
			&expr{
				target: "alias",
				etype:  etFunc,
				args: []*expr{
					&expr{target: "metric1"},
					&expr{valStr: "renamed", etype: etString},
				},
			},
			map[metricRequest][]*metricData{
				metricRequest{"metric1", 0, 1}: []*metricData{makeResponse("metric1", []float64{1, 2, 3, 4, 5}, 1, now32)},
			},
			[]float64{1, 2, 3, 4, 5},
			"renamed",
		},
		{
			&expr{
				target: "aliasByMetric",
				etype:  etFunc,
				args: []*expr{
					&expr{target: "metric1.foo.bar.baz"},
				},
			},
			map[metricRequest][]*metricData{
				metricRequest{"metric1.foo.bar.baz", 0, 1}: []*metricData{makeResponse("metric1.foo.bar.baz", []float64{1, 2, 3, 4, 5}, 1, now32)},
			},
			[]float64{1, 2, 3, 4, 5},
			"baz",
		},
		{
			&expr{
				target: "aliasByNode",
				etype:  etFunc,
				args: []*expr{
					&expr{target: "metric1.foo.bar.baz"},
					&expr{val: 1, etype: etConst},
				},
			},
			map[metricRequest][]*metricData{
				metricRequest{"metric1.foo.bar.baz", 0, 1}: []*metricData{makeResponse("metric1.foo.bar.baz", []float64{1, 2, 3, 4, 5}, 1, now32)},
			},
			[]float64{1, 2, 3, 4, 5},
			"foo",
		},
		{
			&expr{
				target: "aliasByNode",
				etype:  etFunc,
				args: []*expr{
					&expr{target: "metric1.foo.bar.baz"},
					&expr{val: 1, etype: etConst},
					&expr{val: 3, etype: etConst},
				},
			},
			map[metricRequest][]*metricData{
				metricRequest{"metric1.foo.bar.baz", 0, 1}: []*metricData{makeResponse("metric1.foo.bar.baz", []float64{1, 2, 3, 4, 5}, 1, now32)},
			},
			[]float64{1, 2, 3, 4, 5},
			"foo.baz",
		},
		{
			&expr{
				target: "aliasByNode",
				etype:  etFunc,
				args: []*expr{
					&expr{target: "metric1.foo.bar.baz"},
					&expr{val: 1, etype: etConst},
					&expr{val: -2, etype: etConst},
				},
			},
			map[metricRequest][]*metricData{
				metricRequest{"metric1.foo.bar.baz", 0, 1}: []*metricData{makeResponse("metric1.foo.bar.baz", []float64{1, 2, 3, 4, 5}, 1, now32)},
			},
			[]float64{1, 2, 3, 4, 5},
			"foo.bar",
		},
		{
			&expr{
				target: "aliasSub",
				etype:  etFunc,
				args: []*expr{
					&expr{target: "metric1.foo.bar.baz"},
					&expr{valStr: "foo", etype: etString},
					&expr{valStr: "replaced", etype: etString},
				},
			},
			map[metricRequest][]*metricData{
				metricRequest{"metric1.foo.bar.baz", 0, 1}: []*metricData{makeResponse("metric1.foo.bar.baz", []float64{1, 2, 3, 4, 5}, 1, now32)},
			},
			[]float64{1, 2, 3, 4, 5},
			"metric1.replaced.bar.baz",
		},
		{
			&expr{
				target: "aliasSub",
				etype:  etFunc,
				args: []*expr{
					&expr{target: "metric1.TCP100"},
					&expr{valStr: "^.*TCP(\\d+)", etype: etString},
					&expr{valStr: "$1", etype: etString},
				},
			},
			map[metricRequest][]*metricData{
				metricRequest{"metric1.TCP100", 0, 1}: []*metricData{makeResponse("metric1.TCP100", []float64{1, 2, 3, 4, 5}, 1, now32)},
			},
			[]float64{1, 2, 3, 4, 5},
			"100",
		},
		{
			&expr{
				target: "derivative",
				etype:  etFunc,
				args: []*expr{
					&expr{target: "metric1"},
				},
			},
			map[metricRequest][]*metricData{
				metricRequest{"metric1", 0, 1}: []*metricData{makeResponse("metric1", []float64{2, 4, 6, 1, 4, math.NaN(), 8}, 1, now32)},
			},
			[]float64{math.NaN(), 2, 2, -5, 3, math.NaN(), 4},
			"derivative(metric1)",
		},
		{
			&expr{
				target: "avg",
				etype:  etFunc,
				args: []*expr{
					&expr{target: "metric1"},
					&expr{target: "metric2"},
					&expr{target: "metric3"}},
				argString: "metric1,metric2,metric3",
			},
			map[metricRequest][]*metricData{
				metricRequest{"metric1", 0, 1}: []*metricData{makeResponse("metric1", []float64{1, math.NaN(), 2, 3, 4, 5}, 1, now32)},
				metricRequest{"metric2", 0, 1}: []*metricData{makeResponse("metric2", []float64{2, math.NaN(), 3, math.NaN(), 5, 6}, 1, now32)},
				metricRequest{"metric3", 0, 1}: []*metricData{makeResponse("metric3", []float64{3, math.NaN(), 4, 5, 6, math.NaN()}, 1, now32)},
			},
			[]float64{2, math.NaN(), 3, 4, 5, 5.5},
			"averageSeries(metric1,metric2,metric3)",
		},
		{
			&expr{
				target: "maxSeries",
				etype:  etFunc,
				args: []*expr{
					&expr{target: "metric1"},
					&expr{target: "metric2"},
					&expr{target: "metric3"}},
				argString: "metric1,metric2,metric3",
			},
			map[metricRequest][]*metricData{
				metricRequest{"metric1", 0, 1}: []*metricData{makeResponse("metric1", []float64{1, math.NaN(), 2, 3, 4, 5}, 1, now32)},
				metricRequest{"metric2", 0, 1}: []*metricData{makeResponse("metric2", []float64{2, math.NaN(), 3, math.NaN(), 5, 6}, 1, now32)},
				metricRequest{"metric3", 0, 1}: []*metricData{makeResponse("metric3", []float64{3, math.NaN(), 4, 5, 6, math.NaN()}, 1, now32)},
			},
			[]float64{3, math.NaN(), 4, 5, 6, 6},
			"maxSeries(metric1,metric2,metric3)",
		},
		{
			&expr{
				target: "minSeries",
				etype:  etFunc,
				args: []*expr{
					&expr{target: "metric1"},
					&expr{target: "metric2"},
					&expr{target: "metric3"}},
				argString: "metric1,metric2,metric3",
			},
			map[metricRequest][]*metricData{
				metricRequest{"metric1", 0, 1}: []*metricData{makeResponse("metric1", []float64{1, math.NaN(), 2, 3, 4, 5}, 1, now32)},
				metricRequest{"metric2", 0, 1}: []*metricData{makeResponse("metric2", []float64{2, math.NaN(), 3, math.NaN(), 5, 6}, 1, now32)},
				metricRequest{"metric3", 0, 1}: []*metricData{makeResponse("metric3", []float64{3, math.NaN(), 4, 5, 6, math.NaN()}, 1, now32)},
			},
			[]float64{1, math.NaN(), 2, 3, 4, 5},
			"minSeries(metric1,metric2,metric3)",
		},
		{
			&expr{
				target: "asPercent",
				etype:  etFunc,
				args: []*expr{
					&expr{target: "metric1"},
					&expr{target: "metric2"},
				},
				argString: "metric1,metric2",
			},
			map[metricRequest][]*metricData{
				metricRequest{"metric1", 0, 1}: []*metricData{makeResponse("metric1", []float64{1, math.NaN(), math.NaN(), 3, 4, 12}, 1, now32)},
				metricRequest{"metric2", 0, 1}: []*metricData{makeResponse("metric2", []float64{2, math.NaN(), 3, math.NaN(), 0, 6}, 1, now32)},
			},
			[]float64{50, math.NaN(), math.NaN(), math.NaN(), math.NaN(), 200},
			"asPercent(metric1,metric2)",
		},
		{
			&expr{
				target: "divideSeries",
				etype:  etFunc,
				args: []*expr{
					&expr{target: "metric1"},
					&expr{target: "metric2"},
				},
				argString: "metric1,metric2",
			},
			map[metricRequest][]*metricData{
				metricRequest{"metric1", 0, 1}: []*metricData{makeResponse("metric1", []float64{1, math.NaN(), math.NaN(), 3, 4, 12}, 1, now32)},
				metricRequest{"metric2", 0, 1}: []*metricData{makeResponse("metric2", []float64{2, math.NaN(), 3, math.NaN(), 0, 6}, 1, now32)},
			},
			[]float64{0.5, math.NaN(), math.NaN(), math.NaN(), math.NaN(), 2},
			"divideSeries(metric1,metric2)",
		},
		{
			&expr{
				target: "multiplySeries",
				etype:  etFunc,
				args: []*expr{
					&expr{target: "metric1"},
					&expr{target: "metric2"},
				},
				argString: "metric1,metric2",
			},
			map[metricRequest][]*metricData{
				metricRequest{"metric1", 0, 1}: []*metricData{makeResponse("metric1", []float64{1, math.NaN(), math.NaN(), 3, 4, 12}, 1, now32)},
				metricRequest{"metric2", 0, 1}: []*metricData{makeResponse("metric2", []float64{2, math.NaN(), 3, math.NaN(), 0, 6}, 1, now32)},
			},
			[]float64{2, math.NaN(), math.NaN(), math.NaN(), 0, 72},
			"multiplySeries(metric1,metric2)",
		},
		{
			&expr{
				target: "multiplySeries",
				etype:  etFunc,
				args: []*expr{
					&expr{target: "metric1"},
					&expr{target: "metric2"},
					&expr{target: "metric3"},
				},
				argString: "metric1,metric2,metric3",
			},
			map[metricRequest][]*metricData{
				metricRequest{"metric1", 0, 1}: []*metricData{makeResponse("metric1", []float64{1, math.NaN(), math.NaN(), 3, 4, 12}, 1, now32)},
				metricRequest{"metric2", 0, 1}: []*metricData{makeResponse("metric2", []float64{2, math.NaN(), 3, math.NaN(), 0, 6}, 1, now32)},
				metricRequest{"metric3", 0, 1}: []*metricData{makeResponse("metric3", []float64{3, math.NaN(), 4, math.NaN(), 7, 8}, 1, now32)},
			},
			[]float64{6, math.NaN(), math.NaN(), math.NaN(), 0, 576},
			"multiplySeries(metric1,metric2,metric3)",
		},
		{
			&expr{
				target: "diffSeries",
				etype:  etFunc,
				args: []*expr{
					&expr{target: "metric1"},
					&expr{target: "metric2"},
				},
				argString: "metric1,metric2",
			},
			map[metricRequest][]*metricData{
				metricRequest{"metric1", 0, 1}: []*metricData{makeResponse("metric1", []float64{1, math.NaN(), math.NaN(), 3, 4, 12}, 1, now32)},
				metricRequest{"metric2", 0, 1}: []*metricData{makeResponse("metric2", []float64{2, math.NaN(), 3, math.NaN(), 0, 6}, 1, now32)},
			},
			[]float64{-1, math.NaN(), math.NaN(), 3, 4, 6},
			"diffSeries(metric1,metric2)",
		},
		{
			&expr{
				target: "diffSeries",
				etype:  etFunc,
				args: []*expr{
					&expr{target: "metric1"},
					&expr{target: "metric2"},
					&expr{target: "metric3"},
				},
				argString: "metric1,metric2,metric3",
			},
			map[metricRequest][]*metricData{
				metricRequest{"metric1", 0, 1}: []*metricData{makeResponse("metric1", []float64{5, math.NaN(), math.NaN(), 3, 4, 12}, 1, now32)},
				metricRequest{"metric2", 0, 1}: []*metricData{makeResponse("metric2", []float64{3, math.NaN(), 3, math.NaN(), 0, 7}, 1, now32)},
				metricRequest{"metric3", 0, 1}: []*metricData{makeResponse("metric3", []float64{1, math.NaN(), 3, math.NaN(), 0, 4}, 1, now32)},
			},
			[]float64{1, math.NaN(), math.NaN(), 3, 4, 1},
			"diffSeries(metric1,metric2,metric3)",
		},
		{
			&expr{
				target: "transformNull",
				etype:  etFunc,
				args: []*expr{
					&expr{target: "metric1"},
				},
				argString: "metric1",
			},
			map[metricRequest][]*metricData{
				metricRequest{"metric1", 0, 1}: []*metricData{makeResponse("metric1", []float64{1, math.NaN(), math.NaN(), 3, 4, 12}, 1, now32)},
			},
			[]float64{1, 0, 0, 3, 4, 12},
			"transformNull(metric1)",
		},
		{
			&expr{
				target: "transformNull",
				etype:  etFunc,
				args: []*expr{
					&expr{target: "metric1"},
					&expr{val: 5, etype: etConst},
				},
				argString: "metric1,5",
			},
			map[metricRequest][]*metricData{
				metricRequest{"metric1", 0, 1}: []*metricData{makeResponse("metric1", []float64{1, math.NaN(), math.NaN(), 3, 4, 12}, 1, now32)},
			},
			[]float64{1, 5, 5, 3, 4, 12},
			"transformNull(metric1,5)",
		},
		{
			&expr{
				target: "highestMax",
				etype:  etFunc,
				args: []*expr{
					&expr{target: "metric1"},
					&expr{val: 1, etype: etConst},
				},
				argString: "metric1,1",
			},
			map[metricRequest][]*metricData{
				metricRequest{"metric1", 0, 1}: []*metricData{
					makeResponse("metricA", []float64{1, 1, 3, 3, 12, 11}, 1, now32),
					makeResponse("metricB", []float64{1, 1, 3, 3, 4, 1}, 1, now32),
					makeResponse("metricC", []float64{1, 1, 3, 3, 4, 10}, 1, now32),
				},
			},
			[]float64{1, 1, 3, 3, 12, 11},
			"metricA", // NOTE(dgryski): not sure if this matches graphite
		},
		{
			&expr{
				target: "lowestCurrent",
				etype:  etFunc,
				args: []*expr{
					&expr{target: "metric1"},
					&expr{val: 1, etype: etConst},
				},
				argString: "metric1,1",
			},
			map[metricRequest][]*metricData{
				metricRequest{"metric1", 0, 1}: []*metricData{
					makeResponse("metricA", []float64{1, 1, 3, 3, 4, 12}, 1, now32),
					makeResponse("metricB", []float64{1, 1, 3, 3, 4, 1}, 1, now32),
					makeResponse("metricC", []float64{1, 1, 3, 3, 4, 15}, 1, now32),
				},
			},
			[]float64{1, 1, 3, 3, 4, 1},
			"metricB", // NOTE(dgryski): not sure if this matches graphite
		},
		{
			&expr{
				target: "highestCurrent",
				etype:  etFunc,
				args: []*expr{
					&expr{target: "metric1"},
					&expr{val: 1, etype: etConst},
				},
				argString: "metric1,1",
			},
			map[metricRequest][]*metricData{
				metricRequest{"metric1", 0, 1}: []*metricData{
					makeResponse("metric0", []float64{math.NaN(), math.NaN(), math.NaN(), math.NaN(), math.NaN()}, 1, now32),
					makeResponse("metricA", []float64{1, 1, 3, 3, 4, 12}, 1, now32),
					makeResponse("metricB", []float64{1, 1, 3, 3, 4, 1}, 1, now32),
					makeResponse("metricC", []float64{1, 1, 3, 3, 4, 15}, 1, now32),
				},
			},
			[]float64{1, 1, 3, 3, 4, 15},
			"metricC", // NOTE(dgryski): not sure if this matches graphite
		},
		{
			&expr{
				target: "highestAverage",
				etype:  etFunc,
				args: []*expr{
					&expr{target: "metric1"},
					&expr{val: 1, etype: etConst},
				},
				argString: "metric1,1",
			},
			map[metricRequest][]*metricData{
				metricRequest{"metric1", 0, 1}: []*metricData{
					makeResponse("metricA", []float64{1, 1, 3, 3, 4, 12}, 1, now32),
					makeResponse("metricB", []float64{1, 5, 5, 5, 5, 5}, 1, now32),
					makeResponse("metricC", []float64{1, 1, 3, 3, 4, 10}, 1, now32),
				},
			},
			[]float64{1, 5, 5, 5, 5, 5},
			"metricB", // NOTE(dgryski): not sure if this matches graphite
		},
		{
			&expr{
				target: "exclude",
				etype:  etFunc,
				args: []*expr{
					&expr{target: "metric1"},
					&expr{valStr: "(Foo|Baz)", etype: etString},
				},
				argString: "metric1,'(Foo|Baz)'",
			},
			map[metricRequest][]*metricData{
				metricRequest{"metric1", 0, 1}: []*metricData{
					makeResponse("metricFoo", []float64{1, 1, 1, 1, 1}, 1, now32),
					makeResponse("metricBar", []float64{2, 2, 2, 2, 2}, 1, now32),
					makeResponse("metricBaz", []float64{3, 3, 3, 3, 3}, 1, now32),
				},
			},
			[]float64{2, 2, 2, 2, 2},
			"metricBar", // NOTE(dgryski): not sure if this matches graphite
		},
		{
			&expr{
				target: "grep",
				etype:  etFunc,
				args: []*expr{
					&expr{target: "metric1"},
					&expr{valStr: "Bar", etype: etString},
				},
				argString: "metric1,'Bar'",
			},
			map[metricRequest][]*metricData{
				metricRequest{"metric1", 0, 1}: []*metricData{
					makeResponse("metricFoo", []float64{1, 1, 1, 1, 1}, 1, now32),
					makeResponse("metricBar", []float64{2, 2, 2, 2, 2}, 1, now32),
					makeResponse("metricBaz", []float64{3, 3, 3, 3, 3}, 1, now32),
				},
			},
			[]float64{2, 2, 2, 2, 2},
			"metricBar", // NOTE(dgryski): not sure if this matches graphite
		},
		{
			&expr{
				target: "logarithm",
				etype:  etFunc,
				args: []*expr{
					&expr{target: "metric1"},
				},
				argString: "metric1",
			},
			map[metricRequest][]*metricData{
				metricRequest{"metric1", 0, 1}: []*metricData{makeResponse("metric1", []float64{1, 10, 100, 1000, 10000}, 1, now32)},
			},
			[]float64{0, 1, 2, 3, 4},
			"logarithm(metric1)",
		},
		{
			&expr{
				target: "logarithm",
				etype:  etFunc,
				args: []*expr{
					&expr{target: "metric1"},
					&expr{val: 2, etype: etConst},
				},
				argString: "metric1,2",
			},
			map[metricRequest][]*metricData{
				metricRequest{"metric1", 0, 1}: []*metricData{makeResponse("metric1", []float64{1, 2, 4, 8, 16, 32}, 1, now32)},
			},
			[]float64{0, 1, 2, 3, 4, 5},
			"logarithm(metric1,2)",
		},
		{
			&expr{
				target: "absolute",
				etype:  etFunc,
				args: []*expr{
					&expr{target: "metric1"},
				},
				argString: "metric1",
			},
			map[metricRequest][]*metricData{
				metricRequest{"metric1", 0, 1}: []*metricData{makeResponse("metric1", []float64{0, -1, 2, -3, 4, 5}, 1, now32)},
			},
			[]float64{0, 1, 2, 3, 4, 5},
			"absolute(metric1)",
		},
		{
			&expr{
				target: "isNonNull",
				etype:  etFunc,
				args: []*expr{
					&expr{target: "metric1"},
				},
				argString: "metric1",
			},
			map[metricRequest][]*metricData{
				metricRequest{"metric1", 0, 1}: []*metricData{makeResponse("metric1", []float64{math.NaN(), -1, math.NaN(), -3, 4, 5}, 1, now32)},
			},
			[]float64{0, 1, 0, 1, 1, 1},
			"isNonNull(metric1)",
		},
		{
			&expr{
				target: "averageAbove",
				etype:  etFunc,
				args: []*expr{
					&expr{target: "metric1"},
					&expr{val: 5, etype: etConst},
				},
				argString: "metric1,5",
			},
			map[metricRequest][]*metricData{
				metricRequest{"metric1", 0, 1}: []*metricData{
					makeResponse("metricA", []float64{0, 0, 0, 0, 0, 0}, 1, now32),
					makeResponse("metricB", []float64{3, 4, 5, 6, 7, 8}, 1, now32),
					makeResponse("metricC", []float64{4, 4, 5, 5, 6, 6}, 1, now32),
				},
			},
			[]float64{3, 4, 5, 6, 7, 8},
			"metricB",
		},
		{
			&expr{
				target: "averageBelow",
				etype:  etFunc,
				args: []*expr{
					&expr{target: "metric1"},
					&expr{val: 0, etype: etConst},
				},
				argString: "metric1,0",
			},
			map[metricRequest][]*metricData{
				metricRequest{"metric1", 0, 1}: []*metricData{
					makeResponse("metricA", []float64{0, 0, 0, 0, 0, 0}, 1, now32),
					makeResponse("metricB", []float64{3, 4, 5, 6, 7, 8}, 1, now32),
					makeResponse("metricC", []float64{0, 4, 4, 5, 5, 6}, 1, now32),
				},
			},
			[]float64{0, 0, 0, 0, 0, 0},
			"metricA",
		},
		{
			&expr{
				target: "maximumAbove",
				etype:  etFunc,
				args: []*expr{
					&expr{target: "metric1"},
					&expr{val: 6, etype: etConst},
				},
				argString: "metric1,6",
			},
			map[metricRequest][]*metricData{
				metricRequest{"metric1", 0, 1}: []*metricData{
					makeResponse("metricA", []float64{0, 0, 0, 0, 0, 0}, 1, now32),
					makeResponse("metricB", []float64{3, 4, 5, 6, 7, 8}, 1, now32),
					makeResponse("metricC", []float64{4, 4, 5, 5, 6, 6}, 1, now32),
				},
			},
			[]float64{3, 4, 5, 6, 7, 8},
			"metricB",
		},
		{
			&expr{
				target: "maximumBelow",
				etype:  etFunc,
				args: []*expr{
					&expr{target: "metric1"},
					&expr{val: 5, etype: etConst},
				},
				argString: "metric1,5",
			},
			map[metricRequest][]*metricData{
				metricRequest{"metric1", 0, 1}: []*metricData{
					makeResponse("metricA", []float64{0, 0, 0, 0, 0, 0}, 1, now32),
					makeResponse("metricB", []float64{3, 4, 5, 6, 7, 8}, 1, now32),
					makeResponse("metricC", []float64{4, 4, 5, 5, 6, 6}, 1, now32),
				},
			},
			[]float64{0, 0, 0, 0, 0, 0},
			"metricA",
		},
		{
			&expr{
				target: "minimumAbove",
				etype:  etFunc,
				args: []*expr{
					&expr{target: "metric1"},
					&expr{val: 1, etype: etConst},
				},
				argString: "metric1,1",
			},
			map[metricRequest][]*metricData{
				metricRequest{"metric1", 0, 1}: []*metricData{
					makeResponse("metricA", []float64{0, 0, 0, 0, 0, 0}, 1, now32),
					makeResponse("metricB", []float64{1, 4, 5, 6, 7, 8}, 1, now32),
					makeResponse("metricC", []float64{2, 4, 4, 5, 5, 6}, 1, now32),
				},
			},
			[]float64{2, 4, 4, 5, 5, 6},
			"metricC",
		},
		{
			&expr{
				target: "minimumBelow",
				etype:  etFunc,
				args: []*expr{
					&expr{target: "metric1"},
					&expr{val: -2, etype: etConst},
				},
				argString: "metric1,-2",
			},
			map[metricRequest][]*metricData{
				metricRequest{"metric1", 0, 1}: []*metricData{
					makeResponse("metricA", []float64{0, 0, 0, 0, 0, 0}, 1, now32),
					makeResponse("metricB", []float64{-1, 4, 5, 6, 7, 8}, 1, now32),
					makeResponse("metricC", []float64{-2, 4, 4, 5, 5, 6}, 1, now32),
				},
			},
			[]float64{-2, 4, 4, 5, 5, 6},
			"metricC",
		},
		{
			&expr{
				target: "pearsonClosest",
				etype:  etFunc,
				args: []*expr{
					&expr{target: "metric1"},
					&expr{target: "metric2"},
					&expr{val: 1, etype: etConst},
				},
				argString: "metric1,metric2,1",
			},
			map[metricRequest][]*metricData{
				metricRequest{"metric1", 0, 1}: []*metricData{
					makeResponse("metricX", []float64{3, 4, 5, 6, 7, 8}, 1, now32),
				},
				metricRequest{"metric2", 0, 1}: []*metricData{
					makeResponse("metricA", []float64{0, 0, 0, 0, 0, 0}, 1, now32),
					makeResponse("metricB", []float64{3, math.NaN(), 5, 6, 7, 8}, 1, now32),
					makeResponse("metricC", []float64{4, 4, 5, 5, 6, 6}, 1, now32),
				},
			},
			[]float64{3, math.NaN(), 5, 6, 7, 8},
			"metricB",
		},
		{
			&expr{
				target: "invert",
				etype:  etFunc,
				args: []*expr{
					&expr{target: "metric1"},
				},
				argString: "metric1",
			},
			map[metricRequest][]*metricData{
				metricRequest{"metric1", 0, 1}: []*metricData{makeResponse("metric1", []float64{-4, -2, -1, 0, 1, 2, 4}, 1, now32)},
			},
			[]float64{-0.25, -0.5, -1, math.NaN(), 1, 0.5, 0.25},
			"invert(metric1)",
		},
		{
			&expr{
				target: "offset",
				etype:  etFunc,
				args: []*expr{
					&expr{target: "metric1"},
					&expr{val: 10, etype: etConst},
				},
				argString: "metric1,10",
			},
			map[metricRequest][]*metricData{
				metricRequest{"metric1", 0, 1}: []*metricData{makeResponse("metric1", []float64{93, 94, 95, math.NaN(), 97, 98, 99, 100, 101}, 1, now32)},
			},
			[]float64{103, 104, 105, math.NaN(), 107, 108, 109, 110, 111},
			"offset(metric1,10)",
		},
		{
			&expr{
				target: "offsetToZero",
				etype:  etFunc,
				args: []*expr{
					&expr{target: "metric1"},
				},
				argString: "metric1",
			},
			map[metricRequest][]*metricData{
				metricRequest{"metric1", 0, 1}: []*metricData{makeResponse("metric1", []float64{93, 94, 95, math.NaN(), 97, 98, 99, 100, 101}, 1, now32)},
			},
			[]float64{0, 1, 2, math.NaN(), 4, 5, 6, 7, 8},
			"offsetToZero(metric1)",
		},
		{
			&expr{
				target: "currentAbove",
				etype:  etFunc,
				args: []*expr{
					&expr{target: "metric1"},
					&expr{val: 7, etype: etConst},
				},
				argString: "metric1,7",
			},
			map[metricRequest][]*metricData{
				metricRequest{"metric1", 0, 1}: []*metricData{
					makeResponse("metricA", []float64{0, 0, 0, 0, 0, 0}, 1, now32),
					makeResponse("metricB", []float64{3, 4, 5, 6, 7, 8}, 1, now32),
					makeResponse("metricC", []float64{4, 4, 5, 5, 6, 6}, 1, now32),
				},
			},
			[]float64{3, 4, 5, 6, 7, 8},
			"metricB",
		},
		{
			&expr{
				target: "currentBelow",
				etype:  etFunc,
				args: []*expr{
					&expr{target: "metric1"},
					&expr{val: 0, etype: etConst},
				},
				argString: "metric1,0",
			},
			map[metricRequest][]*metricData{
				metricRequest{"metric1", 0, 1}: []*metricData{
					makeResponse("metricA", []float64{0, 0, 0, 0, 0, math.NaN()}, 1, now32),
					makeResponse("metricB", []float64{3, 4, 5, 6, 7, 8}, 1, now32),
					makeResponse("metricC", []float64{0, 4, 4, 5, 5, 6}, 1, now32),
				},
			},
			[]float64{0, 0, 0, 0, 0, math.NaN()},
			"metricA",
		},
		{
			&expr{
				target: "integral",
				etype:  etFunc,
				args: []*expr{
					&expr{target: "metric1"},
				},
				argString: "metric1",
			},
			map[metricRequest][]*metricData{
				metricRequest{"metric1", 0, 1}: []*metricData{makeResponse("metric1", []float64{1, 2, 3, 4, 5, math.NaN(), 7, 8}, 1, now32)},
			},
			[]float64{1, 3, 6, 10, 15, math.NaN(), 22, 30},
			"integral(metric1)",
		},
		{
			&expr{
				target: "sortByTotal",
				etype:  etFunc,
				args: []*expr{
					&expr{target: "metric1"},
				},
				argString: "metric1",
			},
			map[metricRequest][]*metricData{
				metricRequest{"metric1", 0, 1}: []*metricData{
					makeResponse("metricA", []float64{0, 0, 0, 0, 0, 0}, 1, now32),
					makeResponse("metricB", []float64{5, 5, 5, 5, 5, 5}, 1, now32),
					makeResponse("metricC", []float64{4, 4, 5, 5, 4, 4}, 1, now32),
				},
			},
			[]float64{5, 5, 5, 5, 5, 5},
			"metricB",
		},
		{
			&expr{
				target: "sortByMaxima",
				etype:  etFunc,
				args: []*expr{
					&expr{target: "metric1"},
				},
				argString: "metric1",
			},
			map[metricRequest][]*metricData{
				metricRequest{"metric1", 0, 1}: []*metricData{
					makeResponse("metricA", []float64{0, 0, 0, 0, 0, 0}, 1, now32),
					makeResponse("metricB", []float64{5, 5, 5, 5, 5, 5}, 1, now32),
					makeResponse("metricC", []float64{2, 2, 10, 5, 2, 2}, 1, now32),
				},
			},
			[]float64{2, 2, 10, 5, 2, 2},
			"metricC",
		},
		{
			&expr{
				target: "sortByMinima",
				etype:  etFunc,
				args: []*expr{
					&expr{target: "metric1"},
				},
				argString: "metric1",
			},
			map[metricRequest][]*metricData{
				metricRequest{"metric1", 0, 1}: []*metricData{
					makeResponse("metricA", []float64{0, 0, 0, 0, 0, 0}, 1, now32),
					makeResponse("metricB", []float64{3, 4, 5, 6, 7, 8}, 1, now32),
					makeResponse("metricC", []float64{4, 4, 5, 5, 6, 6}, 1, now32),
				},
			},
			[]float64{0, 0, 0, 0, 0, 0},
			"metricA",
		},
		{
			&expr{
				target: "sortByName",
				etype:  etFunc,
				args: []*expr{
					&expr{target: "metric1"},
				},
				argString: "metric1",
			},
			map[metricRequest][]*metricData{
				metricRequest{"metric1", 0, 1}: []*metricData{
					makeResponse("metricX", []float64{0, 0, 0, 0, 0, 0}, 1, now32),
					makeResponse("metricA", []float64{0, 1, 0, 0, 0, 0}, 1, now32),
					makeResponse("metricB", []float64{0, 0, 2, 0, 0, 0}, 1, now32),
					makeResponse("metricC", []float64{0, 0, 0, 3, 0, 0}, 1, now32),
				},
			},
			[]float64{0, 1, 0, 0, 0, 0},
			"metricA",
		},
		{
			&expr{
				target: "constantLine",
				etype:  etFunc,
				args: []*expr{
					&expr{val: 42.42, etype: etConst},
				},
				argString: "42.42",
			},
			map[metricRequest][]*metricData{
				metricRequest{"42.42", 0, 1}: []*metricData{makeResponse("constantLine", []float64{12.3, 12.3}, 1, now32)},
			},
			[]float64{42.42, 42.42},
			"42.42",
		},
		{
			&expr{
				target: "squareRoot",
				etype:  etFunc,
				args: []*expr{
					&expr{target: "metric1"},
				},
				argString: "metric1",
			},
			map[metricRequest][]*metricData{
				metricRequest{"metric1", 0, 1}: []*metricData{makeResponse("metric1", []float64{1, 2, 0, 7, 8, 20, 30, math.NaN()}, 1, now32)},
			},
			[]float64{1, 1.4142135623730951, 0, 2.6457513110645907, 2.8284271247461903, 4.47213595499958, 5.477225575051661, math.NaN()},
			"squareRoot(metric1)",
		},
		{
			&expr{
				target: "removeBelowValue",
				etype:  etFunc,
				args: []*expr{
					&expr{target: "metric1"},
					&expr{val: 0, etype: etConst},
				},
				argString: "metric1",
			},
			map[metricRequest][]*metricData{
				metricRequest{"metric1", 0, 1}: []*metricData{makeResponse("metric1", []float64{1, 2, -1, 7, 8, 20, 30, math.NaN()}, 1, now32)},
			},
			[]float64{1, 2, math.NaN(), 7, 8, 20, 30, math.NaN()},
			"removeBelowValue(metric1, 0)",
		},
	}

	for _, tt := range tests {
		g := evalExpr(tt.e, 0, 1, tt.m)
		if g == nil {
			t.Errorf("failed to eval %v", tt.name)
			continue
		}
		if g[0] == nil {
			t.Errorf("returned no value %v", tt.e.argString)
			continue
		}
		if g[0].GetStepTime() == 0 {
			t.Errorf("missing step for %+v", g)
		}
		if !nearlyEqual(g[0].Values, g[0].IsAbsent, tt.w) {
			t.Errorf("failed: %s: got %+v, want %+v", g[0].GetName(), g[0].Values, tt.w)
		}
		if g[0].GetName() != tt.name {
			t.Errorf("bad name for %+v: got %v, want %v", g, g[0].GetName(), tt.name)
		}
	}
}

func TestEvalSummarize(t *testing.T) {

	t0, err := time.Parse(time.UnixDate, "Wed Sep 10 10:32:00 CEST 2014")
	if err != nil {
		panic(err)
	}

	tenThirtyTwo := int32(t0.Unix())

	t0, err = time.Parse(time.UnixDate, "Wed Sep 10 10:59:00 CEST 2014")
	if err != nil {
		panic(err)
	}

	tenFiftyNine := int32(t0.Unix())

	t0, err = time.Parse(time.UnixDate, "Wed Sep 10 10:30:00 CEST 2014")
	if err != nil {
		panic(err)
	}

	tenThirty := int32(t0.Unix())

	now32 := tenThirty

	tests := []struct {
		e     *expr
		m     map[metricRequest][]*metricData
		w     []float64
		name  string
		step  int32
		start int32
		stop  int32
	}{
		{
			&expr{
				target: "summarize",
				etype:  etFunc,
				args: []*expr{
					&expr{target: "metric1"},
					&expr{valStr: "5s", etype: etString},
				},
				argString: "metric1,'5s'",
			},
			map[metricRequest][]*metricData{
				metricRequest{"metric1", 0, 1}: []*metricData{makeResponse("metric1", []float64{
					1, 1, 1, 1, 1,
					2, 2, 2, 2, 2,
					3, 3, 3, 3, 3,
					4, 4, 4, 4, 4,
					5, 5, 5, 5, 5,
					math.NaN(), 2, 3, 4, 5,
					math.NaN(), math.NaN(), math.NaN(), math.NaN(), math.NaN(),
				}, 1, now32)},
			},
			[]float64{5, 10, 15, 20, 25, 14, math.NaN()},
			"summarize(metric1,'5s')",
			5,
			now32,
			now32 + 35,
		},
		{
			&expr{
				target: "summarize",
				etype:  etFunc,
				args: []*expr{
					&expr{target: "metric1"},
					&expr{valStr: "5s", etype: etString},
					&expr{valStr: "avg", etype: etString},
				},
				argString: "metric1,'5s','avg'",
			},
			map[metricRequest][]*metricData{
				metricRequest{"metric1", 0, 1}: []*metricData{makeResponse("metric1", []float64{1, 1, 1, 1, 1, 2, 2, 2, 2, 2, 3, 3, 3, 3, 3, 4, 4, 4, 4, 4, 5, 5, 5, 5, 5, 1, 2, 3, math.NaN(), math.NaN(), math.NaN(), math.NaN(), math.NaN(), math.NaN(), math.NaN()}, 1, now32)},
			},
			[]float64{1, 2, 3, 4, 5, 2, math.NaN()},
			"summarize(metric1,'5s','avg')",
			5,
			now32,
			now32 + 35,
		},
		{
			&expr{
				target: "summarize",
				etype:  etFunc,
				args: []*expr{
					&expr{target: "metric1"},
					&expr{valStr: "5s", etype: etString},
					&expr{valStr: "max", etype: etString},
				},
				argString: "metric1,'5s','max'",
			},
			map[metricRequest][]*metricData{
				metricRequest{"metric1", 0, 1}: []*metricData{makeResponse("metric1", []float64{1, 0, 0, 0.5, 1, 2, 1, 1, 1.5, 2, 3, 2, 2, 1.5, 3, 4, 3, 2, 3, 4.5, 5, 5, 5, 5, 5}, 1, now32)},
			},
			[]float64{1, 2, 3, 4.5, 5},
			"summarize(metric1,'5s','max')",
			5,
			now32,
			now32 + 25*1,
		},
		{
			&expr{
				target: "summarize",
				etype:  etFunc,
				args: []*expr{
					&expr{target: "metric1"},
					&expr{valStr: "5s", etype: etString},
					&expr{valStr: "min", etype: etString},
				},
				argString: "metric1,'5s','min'",
			},
			map[metricRequest][]*metricData{
				metricRequest{"metric1", 0, 1}: []*metricData{makeResponse("metric1", []float64{1, 0, 0, 0.5, 1, 2, 1, 1, 1.5, 2, 3, 2, 2, 1.5, 3, 4, 3, 2, 3, 4.5, 5, 5, 5, 5, 5}, 1, now32)},
			},
			[]float64{0, 1, 1.5, 2, 5},
			"summarize(metric1,'5s','min')",
			5,
			now32,
			now32 + 25*1,
		},
		{
			&expr{
				target: "summarize",
				etype:  etFunc,
				args: []*expr{
					&expr{target: "metric1"},
					&expr{valStr: "5s", etype: etString},
					&expr{valStr: "last", etype: etString},
				},
				argString: "metric1,'5s','last'",
			},
			map[metricRequest][]*metricData{
				metricRequest{"metric1", 0, 1}: []*metricData{makeResponse("metric1", []float64{1, 0, 0, 0.5, 1, 2, 1, 1, 1.5, 2, 3, 2, 2, 1.5, 3, 4, 3, 2, 3, 4.5, 5, 5, 5, 5, 5}, 1, now32)},
			},
			[]float64{1, 2, 3, 4.5, 5},
			"summarize(metric1,'5s','last')",
			5,
			now32,
			now32 + 25*1,
		},
		{
			&expr{
				target: "summarize",
				etype:  etFunc,
				args: []*expr{
					&expr{target: "metric1"},
					&expr{valStr: "5s", etype: etString},
					&expr{valStr: "p50", etype: etString},
				},
				argString: "metric1,'5s','p50'",
			},
			map[metricRequest][]*metricData{
				metricRequest{"metric1", 0, 1}: []*metricData{makeResponse("metric1", []float64{1, 0, 0, 0.5, 1, 2, 1, 1, 1.5, 2, 3, 2, 2, 1.5, 3, 4, 3, 2, 3, 4.5, 5, 5, 5, 5, 5}, 1, now32)},
			},
			[]float64{0.5, 1.5, 2, 3, 5},
			"summarize(metric1,'5s','p50')",
			5,
			now32,
			now32 + 25*1,
		},
		{
			&expr{
				target: "summarize",
				etype:  etFunc,
				args: []*expr{
					&expr{target: "metric1"},
					&expr{valStr: "5s", etype: etString},
					&expr{valStr: "p25", etype: etString},
				},
				argString: "metric1,'5s','p25'",
			},
			map[metricRequest][]*metricData{
				metricRequest{"metric1", 0, 1}: []*metricData{makeResponse("metric1", []float64{1, 0, 0, 0.5, 1, 2, 1, 1, 1.5, 2, 3, 2, 2, 1.5, 3, 4, 3, 2, 3, 4.5, 5, 5, 5, 5, 5}, 1, now32)},
			},
			[]float64{0, 1, 2, 3, 5},
			"summarize(metric1,'5s','p25')",
			5,
			now32,
			now32 + 25*1,
		},
		{
			&expr{
				target: "summarize",
				etype:  etFunc,
				args: []*expr{
					&expr{target: "metric1"},
					&expr{valStr: "5s", etype: etString},
					&expr{valStr: "p99.9", etype: etString},
				},
				argString: "metric1,'5s','p99.9'",
			},
			map[metricRequest][]*metricData{
				metricRequest{"metric1", 0, 1}: []*metricData{makeResponse("metric1", []float64{1, 0, 0, 0.5, 1, 2, 1, 1, 1.5, 2, 3, 2, 2, 1.5, 3, 4, 3, 2, 3, 4.5, 5, 5, 5, 5, 5}, 1, now32)},
			},
			[]float64{1, 2, 3, 4.498, 5},
			"summarize(metric1,'5s','p99.9')",
			5,
			now32,
			now32 + 25*1,
		},
		{
			&expr{
				target: "summarize",
				etype:  etFunc,
				args: []*expr{
					&expr{target: "metric1"},
					&expr{valStr: "5s", etype: etString},
					&expr{valStr: "p100.1", etype: etString},
				},
				argString: "metric1,'5s','p100.1'",
			},
			map[metricRequest][]*metricData{
				metricRequest{"metric1", 0, 1}: []*metricData{makeResponse("metric1", []float64{1, 0, 0, 0.5, 1, 2, 1, 1, 1.5, 2, 3, 2, 2, 1.5, 3, 4, 3, 2, 3, 4.5, 5, 5, 5, 5, 5}, 1, now32)},
			},
			[]float64{math.NaN(), math.NaN(), math.NaN(), math.NaN(), math.NaN()},
			"summarize(metric1,'5s','p100.1')",
			5,
			now32,
			now32 + 25*1,
		},
		{
			&expr{
				target: "summarize",
				etype:  etFunc,
				args: []*expr{
					&expr{target: "metric1"},
					&expr{valStr: "1s", etype: etString},
					&expr{valStr: "p50", etype: etString},
				},
				argString: "metric1,'1s','p50'",
			},
			map[metricRequest][]*metricData{
				metricRequest{"metric1", 0, 1}: []*metricData{makeResponse("metric1", []float64{1, 0, 0, 0.5, 1, 2, 1, 1, 1.5, 2, 3, 2, 2, 1.5, 3, 4, 3, 2, 3, 4.5, 5, 5, 5, 5, 5}, 1, now32)},
			},
			[]float64{1, 0, 0, 0.5, 1, 2, 1, 1, 1.5, 2, 3, 2, 2, 1.5, 3, 4, 3, 2, 3, 4.5, 5, 5, 5, 5, 5},
			"summarize(metric1,'1s','p50')",
			1,
			now32,
			now32 + 25*1,
		},
		{
			&expr{
				target: "summarize",
				etype:  etFunc,
				args: []*expr{
					&expr{target: "metric1"},
					&expr{valStr: "10min", etype: etString},
				},
				argString: "metric1,'10min'",
			},
			map[metricRequest][]*metricData{
				metricRequest{"metric1", 0, 1}: []*metricData{makeResponse("metric1", []float64{
					1, 1, 1, 1, 1, 2, 2, 2, 2, 2,
					3, 3, 3, 3, 3, 4, 4, 4, 4, 4,
					5, 5, 5, 5, 5}, 60, tenThirtyTwo)},
			},
			[]float64{11, 31, 33},
			"summarize(metric1,'10min')",
			600,
			tenThirty,
			tenThirty + 30*60,
		},
		{
			&expr{
				target: "summarize",
				etype:  etFunc,
				args: []*expr{
					&expr{target: "metric1"},
					&expr{valStr: "10min", etype: etString},
					&expr{valStr: "sum", etype: etString},
					&expr{target: "true", etype: etName},
				},
				argString: "metric1,'10min','sum',true",
			},
			map[metricRequest][]*metricData{
				metricRequest{"metric1", 0, 1}: []*metricData{makeResponse("metric1", []float64{
					1, 1, 1, 1, 1, 2, 2, 2, 2, 2,
					3, 3, 3, 3, 3, 4, 4, 4, 4, 4,
					5, 5, 5, 5, 5}, 60, tenThirtyTwo)},
			},
			[]float64{15, 35, 25},
			"summarize(metric1,'10min','sum',true)",
			600,
			tenThirtyTwo,
			tenThirtyTwo + 25*60,
		},
		{
			&expr{
				target: "hitcount",
				etype:  etFunc,
				args: []*expr{
					&expr{target: "metric1"},
					&expr{valStr: "30s", etype: etString},
				},
				argString: "metric1,'30s'",
			},
			map[metricRequest][]*metricData{
				metricRequest{"metric1", 0, 1}: []*metricData{makeResponse("metric1", []float64{
					1, 1, 1, 1, 1, 2,
					2, 2, 2, 2, 3, 3,
					3, 3, 3, 4, 4, 4,
					4, 4, 5, 5, 5, 5,
					math.NaN(), math.NaN(), math.NaN(), math.NaN(), math.NaN(), math.NaN(),
					5}, 5, now32)},
			},
			[]float64{35, 70, 105, 140, math.NaN(), 25},
			"hitcount(metric1,'30s')",
			30,
			now32,
			now32 + 31*5,
		},
		{
			&expr{
				target: "hitcount",
				etype:  etFunc,
				args: []*expr{
					&expr{target: "metric1"},
					&expr{valStr: "1h", etype: etString},
				},
				argString: "metric1,'1h'",
			},
			map[metricRequest][]*metricData{
				metricRequest{"metric1", 0, 1}: []*metricData{makeResponse("metric1", []float64{
					1, 1, 1, 1, 1, 2, 2, 2, 2, 2, 3, 3,
					3, 3, 3, 4, 4, 4, 4, 4, 5, 5, 5, 5,
					5}, 5, tenFiftyNine)},
			},
			[]float64{375},
			"hitcount(metric1,'1h')",
			3600,
			tenFiftyNine,
			tenFiftyNine + 25*5,
		},
		{
			&expr{
				target: "hitcount",
				etype:  etFunc,
				args: []*expr{
					&expr{target: "metric1"},
					&expr{valStr: "1h", etype: etString},
					&expr{target: "true", etype: etName},
				},
				argString: "metric1,'1h'",
			},
			map[metricRequest][]*metricData{
				metricRequest{"metric1", 0, 1}: []*metricData{makeResponse("metric1", []float64{
					1, 1, 1, 1, 1, 2, 2, 2, 2, 2, 3, 3,
					3, 3, 3, 4, 4, 4, 4, 4, 5, 5, 5, 5,
					5}, 5, tenFiftyNine)},
			},
			[]float64{105, 270},
			"hitcount(metric1,'1h',true)",
			3600,
			tenFiftyNine - (59 * 60),
			tenFiftyNine + 25*5,
		},
	}

	for _, tt := range tests {
		g := evalExpr(tt.e, 0, 1, tt.m)
		if g == nil {
			t.Errorf("failed to eval %v", tt.name)
			continue
		}
		if g[0].GetStepTime() != tt.step {
			t.Errorf("bad step for %s:\ngot  %d\nwant %d", g[0].GetName(), g[0].GetStepTime(), tt.step)
		}
		if g[0].GetStartTime() != tt.start {
			t.Errorf("bad start for %s: got %s want %s", g[0].GetName(), time.Unix(int64(g[0].GetStartTime()), 0).Format(time.StampNano), time.Unix(int64(tt.start), 0).Format(time.StampNano))
		}
		if g[0].GetStopTime() != tt.stop {
			t.Errorf("bad stop for %s: got %s want %s", g[0].GetName(), time.Unix(int64(g[0].GetStopTime()), 0).Format(time.StampNano), time.Unix(int64(tt.stop), 0).Format(time.StampNano))
		}

		if !nearlyEqual(g[0].Values, g[0].IsAbsent, tt.w) {
			t.Errorf("failed: %s:\ngot  %+v,\nwant %+v", g[0].GetName(), g[0].Values, tt.w)
		}
		if g[0].GetName() != tt.name {
			t.Errorf("bad name for %+v: got %v, want %v", g, g[0].GetName(), tt.name)
		}
	}
}

func TestEvalMultipleReturns(t *testing.T) {

	now32 := int32(time.Now().Unix())

	tests := []struct {
		e       *expr
		m       map[metricRequest][]*metricData
		name    string
		results map[string][]*metricData
	}{
		{
			&expr{
				target: "groupByNode",
				etype:  etFunc,
				args: []*expr{
					&expr{target: "metric1.foo.*.*"},
					&expr{val: 3, etype: etConst},
					&expr{valStr: "sum", etype: etString},
				},
			},
			map[metricRequest][]*metricData{
				metricRequest{"metric1.foo.*.*", 0, 1}: []*metricData{
					makeResponse("metric1.foo.bar1.baz", []float64{1, 2, 3, 4, 5}, 1, now32),
					makeResponse("metric1.foo.bar1.qux", []float64{6, 7, 8, 9, 10}, 1, now32),
					makeResponse("metric1.foo.bar2.baz", []float64{11, 12, 13, 14, 15}, 1, now32),
					makeResponse("metric1.foo.bar2.qux", []float64{7, 8, 9, 10, 11}, 1, now32),
				},
			},
			"groupByNode",
			map[string][]*metricData{
				"sumSeries(baz)": []*metricData{makeResponse("sumSeries(baz)", []float64{12, 14, 16, 18, 20}, 1, now32)},
				"sumSeries(qux)": []*metricData{makeResponse("sumSeries(qux)", []float64{13, 15, 17, 19, 21}, 1, now32)},
			},
		},
		{
			&expr{
				target: "sumSeriesWithWildcards",
				etype:  etFunc,
				args: []*expr{
					&expr{target: "metric1.foo.*.*"},
					&expr{val: 1, etype: etConst},
					&expr{val: 2, etype: etConst},
				},
			},
			map[metricRequest][]*metricData{
				metricRequest{"metric1.foo.*.*", 0, 1}: []*metricData{
					makeResponse("metric1.foo.bar1.baz", []float64{1, 2, 3, 4, 5}, 1, now32),
					makeResponse("metric1.foo.bar1.qux", []float64{6, 7, 8, 9, 10}, 1, now32),
					makeResponse("metric1.foo.bar2.baz", []float64{11, 12, 13, 14, 15}, 1, now32),
					makeResponse("metric1.foo.bar2.qux", []float64{7, 8, 9, 10, 11}, 1, now32),
				},
			},
			"sumSeriesWithWildcards",
			map[string][]*metricData{
				"sumSeriesWithWildcards(metric1.baz)": []*metricData{makeResponse("sumSeriesWithWildcards(metric1.baz)", []float64{12, 14, 16, 18, 20}, 1, now32)},
				"sumSeriesWithWildcards(metric1.qux)": []*metricData{makeResponse("sumSeriesWithWildcards(metric1.qux)", []float64{13, 15, 17, 19, 21}, 1, now32)},
			},
		},
		{
			&expr{
				target: "averageSeriesWithWildcards",
				etype:  etFunc,
				args: []*expr{
					&expr{target: "metric1.foo.*.*"},
					&expr{val: 1, etype: etConst},
					&expr{val: 2, etype: etConst},
				},
			},
			map[metricRequest][]*metricData{
				metricRequest{"metric1.foo.*.*", 0, 1}: []*metricData{
					makeResponse("metric1.foo.bar1.baz", []float64{1, 2, 3, 4, 5}, 1, now32),
					makeResponse("metric1.foo.bar1.qux", []float64{6, 7, 8, 9, 10}, 1, now32),
					makeResponse("metric1.foo.bar2.baz", []float64{11, 12, 13, 14, 15}, 1, now32),
					makeResponse("metric1.foo.bar2.qux", []float64{7, 8, 9, 10, 11}, 1, now32),
				},
			},
			"averageSeriesWithWildcards",
			map[string][]*metricData{
				"averageSeriesWithWildcards(metric1.baz)": []*metricData{makeResponse("averageSeriesWithWildcards(metric1.baz)", []float64{6, 7, 8, 9, 10}, 1, now32)},
				"averageSeriesWithWildcards(metric1.qux)": []*metricData{makeResponse("averageSeriesWithWildcards(metric1.qux)", []float64{6.5, 7.5, 8.5, 9.5, 10.5}, 1, now32)},
			},
		},
		{
			&expr{
				target: "highestCurrent",
				etype:  etFunc,
				args: []*expr{
					&expr{target: "metric1"},
					&expr{val: 2, etype: etConst},
				},
				argString: "metric1,2",
			},
			map[metricRequest][]*metricData{
				metricRequest{"metric1", 0, 1}: []*metricData{
					makeResponse("metricA", []float64{1, 1, 3, 3, 4, 12}, 1, now32),
					makeResponse("metricB", []float64{1, 1, 3, 3, 4, 1}, 1, now32),
					makeResponse("metricC", []float64{1, 1, 3, 3, 4, 15}, 1, now32),
				},
			},
			"highestCurrent",
			map[string][]*metricData{
				"metricA": []*metricData{makeResponse("metricA", []float64{1, 1, 3, 3, 4, 12}, 1, now32)},
				"metricC": []*metricData{makeResponse("metricC", []float64{1, 1, 3, 3, 4, 15}, 1, now32)},
			},
		},
		{
			&expr{
				target: "lowestCurrent",
				etype:  etFunc,
				args: []*expr{
					&expr{target: "metric1"},
					&expr{val: 3, etype: etConst},
				},
			},
			map[metricRequest][]*metricData{
				metricRequest{"metric1", 0, 1}: []*metricData{
					makeResponse("metricB", []float64{1, 1, 3, 3, 4, 1}, 1, now32),
					makeResponse("metricC", []float64{1, 1, 3, 3, 4, 15}, 1, now32),
					makeResponse("metricD", []float64{1, 1, 3, 3, 4, 3}, 1, now32),
					makeResponse("metricA", []float64{1, 1, 3, 3, 4, 12}, 1, now32),
				},
			},
			"lowestCurrent",
			map[string][]*metricData{
				"metricA": []*metricData{makeResponse("metricA", []float64{1, 1, 3, 3, 4, 12}, 1, now32)},
				"metricB": []*metricData{makeResponse("metricB", []float64{1, 1, 3, 3, 4, 1}, 1, now32)},
				"metricD": []*metricData{makeResponse("metricD", []float64{1, 1, 3, 3, 4, 3}, 1, now32)},
			},
		},
		{
			&expr{
				target: "limit",
				etype:  etFunc,
				args: []*expr{
					&expr{target: "metric1"},
					&expr{val: 2, etype: etConst},
				},
				argString: "metric1, 2",
			},
			map[metricRequest][]*metricData{
				metricRequest{"metric1", 0, 1}: []*metricData{
					makeResponse("metricA", []float64{0, 1, 0, 0, 0, 0}, 1, now32),
					makeResponse("metricB", []float64{0, 0, 1, 0, 0, 0}, 1, now32),
					makeResponse("metricC", []float64{0, 0, 0, 1, 0, 0}, 1, now32),
					makeResponse("metricD", []float64{0, 0, 0, 0, 1, 0}, 1, now32),
					makeResponse("metricE", []float64{0, 0, 0, 0, 0, 1}, 1, now32),
				},
			},
			"limit",
			map[string][]*metricData{
				"metricA": []*metricData{makeResponse("metricA", []float64{0, 1, 0, 0, 0, 0}, 1, now32)},
				"metricB": []*metricData{makeResponse("metricB", []float64{0, 0, 1, 0, 0, 0}, 1, now32)},
			},
		},
		{
			&expr{
				target: "limit",
				etype:  etFunc,
				args: []*expr{
					&expr{target: "metric1"},
					&expr{val: 20, etype: etConst},
				},
				argString: "metric1, 20",
			},
			map[metricRequest][]*metricData{
				metricRequest{"metric1", 0, 1}: []*metricData{
					makeResponse("metricA", []float64{0, 1, 0, 0, 0, 0}, 1, now32),
					makeResponse("metricB", []float64{0, 0, 1, 0, 0, 0}, 1, now32),
					makeResponse("metricC", []float64{0, 0, 0, 1, 0, 0}, 1, now32),
					makeResponse("metricD", []float64{0, 0, 0, 0, 1, 0}, 1, now32),
					makeResponse("metricE", []float64{0, 0, 0, 0, 0, 1}, 1, now32),
				},
			},
			"limit",
			map[string][]*metricData{
				"metricA": []*metricData{makeResponse("metricA", []float64{0, 1, 0, 0, 0, 0}, 1, now32)},
				"metricB": []*metricData{makeResponse("metricB", []float64{0, 0, 1, 0, 0, 0}, 1, now32)},
				"metricC": []*metricData{makeResponse("metricC", []float64{0, 0, 0, 1, 0, 0}, 1, now32)},
				"metricD": []*metricData{makeResponse("metricD", []float64{0, 0, 0, 0, 1, 0}, 1, now32)},
				"metricE": []*metricData{makeResponse("metricE", []float64{0, 0, 0, 0, 0, 1}, 1, now32)},
			},
		},
		{
			&expr{
				target: "mostDeviant",
				etype:  etFunc,
				args: []*expr{
					&expr{val: 2, etype: etConst},
					&expr{target: "metric*"},
				},
			},
			map[metricRequest][]*metricData{
				metricRequest{"metric*", 0, 1}: []*metricData{
					makeResponse("metricA", []float64{0, 0, 0, 0, 0, 0}, 1, now32),
					makeResponse("metricB", []float64{3, 4, 5, 6, 7, 8}, 1, now32),
					makeResponse("metricC", []float64{4, 4, 5, 5, 6, 6}, 1, now32),
					makeResponse("metricD", []float64{4, 4, 5, 5, 6, 6}, 1, now32),
					makeResponse("metricE", []float64{4, 7, 7, 7, 7, 1}, 1, now32),
				},
			},
			"mostDeviant",
			map[string][]*metricData{
				"metricB": []*metricData{makeResponse("metricB", []float64{3, 4, 5, 6, 7, 8}, 1, now32)},
				"metricE": []*metricData{makeResponse("metricE", []float64{4, 7, 7, 7, 7, 1}, 1, now32)},
			},
		},
	}

	for _, tt := range tests {
		g := evalExpr(tt.e, 0, 1, tt.m)
		if g == nil {
			t.Errorf("failed to eval %v", tt.name)
			continue
		}
		if g[0].GetStepTime() == 0 {
			t.Errorf("missing step for %+v", g)
		}
		if len(g) != len(tt.results) {
			t.Errorf("unexpected results len: got %d, want %d", len(g), len(tt.results))
		}
		for _, gg := range g {
			r, ok := tt.results[gg.GetName()]
			if !ok {
				t.Errorf("missing result name: %v", gg.GetName())
				continue
			}
			if !reflect.DeepEqual(r[0].Values, gg.Values) || !reflect.DeepEqual(r[0].IsAbsent, gg.IsAbsent) ||
				r[0].GetStartTime() != gg.GetStartTime() ||
				r[0].GetStopTime() != gg.GetStopTime() ||
				r[0].GetStepTime() != gg.GetStepTime() {
				t.Errorf("result mismatch, got\n%#v,\nwant\n%#v", gg, r)
			}
		}
	}
}

func TestExtractMetric(t *testing.T) {

	var tests = []struct {
		input  string
		metric string
	}{
		{
			"f",
			"f",
		},
		{
			"func(f)",
			"f",
		},
		{
			"foo.bar.baz",
			"foo.bar.baz",
		},
		{
			"nonNegativeDerivative(foo.bar.baz)",
			"foo.bar.baz",
		},
		{
			"movingAverage(foo.bar.baz,10)",
			"foo.bar.baz",
		},
		{
			"scale(scaleToSeconds(nonNegativeDerivative(foo.bar.baz),60),60)",
			"foo.bar.baz",
		},
		{
			"divideSeries(foo.bar.baz,baz.qux.zot)",
			"foo.bar.baz",
		},
		{
			"{something}",
			"{something}",
		},
	}

	for _, tt := range tests {
		if m := extractMetric(tt.input); m != tt.metric {
			t.Errorf("extractMetric(%q)=%q, want %q", tt.input, m, tt.metric)
		}
	}
}

const eps = 0.0000000001

func nearlyEqual(a []float64, absent []bool, b []float64) bool {

	if len(a) != len(b) {
		return false
	}

	for i, v := range a {
		// "same"
		if absent[i] && math.IsNaN(b[i]) {
			continue
		}
		if absent[i] || math.IsNaN(b[i]) {
			// unexpected NaN
			return false
		}
		// "close enough"
		if math.Abs(v-b[i]) > eps {
			return false
		}
	}

	return true
}<|MERGE_RESOLUTION|>--- conflicted
+++ resolved
@@ -463,12 +463,12 @@
 				args: []*expr{
 					&expr{target: "metric1"},
 				},
-<<<<<<< HEAD
-			},
-			map[metricRequest][]*metricData{
-				metricRequest{"metric1", 0, 1}: []*metricData{makeResponse("metric1", []float64{2, 4, 6, 10, 14, 20}, 2, now32)},
-			},
-			[]float64{math.NaN(), 1, 1, 2, 2, 3},
+				argString: "metric1",
+			},
+			map[metricRequest][]*metricData{
+				metricRequest{"metric1", 0, 1}: []*metricData{makeResponse("metric1", []float64{27, 19, math.NaN(), 10, 1, 100, 1.5, 10.20}, 1, now32)},
+			},
+			[]float64{math.NaN(), math.NaN(), math.NaN(), math.NaN(), math.NaN(), 99, math.NaN(), 8.7},
 			"perSecond(metric1)",
 		},
 		{
@@ -477,42 +477,14 @@
 				etype:  etFunc,
 				args: []*expr{
 					&expr{target: "metric1"},
-				},
-			},
-			map[metricRequest][]*metricData{
-				metricRequest{"metric1", 0, 1}: []*metricData{makeResponse("metric1", []float64{2, 4, 6, 1, 4, math.NaN(), 8}, 2, now32)},
-			},
-			[]float64{math.NaN(), 1, 1, math.NaN(), 1.5, math.NaN(), math.NaN()},
-=======
-				argString: "metric1",
-			},
-			map[metricRequest][]*metricData{
-				metricRequest{"metric1", 0, 1}: []*metricData{makeResponse("metric1", []float64{27, 19, math.NaN(), 10, 1, 100, 1.5, 10.20}, 1, now32)},
-			},
-			[]float64{math.NaN(), math.NaN(), math.NaN(), math.NaN(), math.NaN(), 99, math.NaN(), 8.7},
->>>>>>> 284b5c5b
-			"perSecond(metric1)",
-		},
-		{
-			&expr{
-				target: "perSecond",
-				etype:  etFunc,
-				args: []*expr{
-					&expr{target: "metric1"},
 					&expr{val: 32, etype: etConst},
 				},
 				argString: "metric1,32",
 			},
 			map[metricRequest][]*metricData{
-<<<<<<< HEAD
-				metricRequest{"metric1", 0, 1}: []*metricData{makeResponse("metric1", []float64{2, 4, 0, 10, 1, math.NaN(), 8, 40, 37}, 2, now32)},
-			},
-			[]float64{math.NaN(), 1, 14.5, 5, 12, math.NaN(), math.NaN(), 16, math.NaN()},
-=======
 				metricRequest{"metric1", 0, 1}: []*metricData{makeResponse("metric1", []float64{math.NaN(), 1, 2, 3, 4, 30, 0, 32, math.NaN()}, 1, now32)},
 			},
 			[]float64{math.NaN(), math.NaN(), 1, 1, 1, 26, 3, 32, math.NaN()},
->>>>>>> 284b5c5b
 			"perSecond(metric1,32)",
 		},
 		{
